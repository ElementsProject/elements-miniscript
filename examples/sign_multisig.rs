// Miniscript
// Written in 2019 by
//     Andrew Poelstra <apoelstra@wpsoftware.net>
//
// To the extent possible under law, the author(s) have dedicated all
// copyright and related and neighboring rights to this software to
// the public domain worldwide. This software is distributed without
// any warranty.
//
// You should have received a copy of the CC0 Public Domain Dedication
// along with this software.
// If not, see <http://creativecommons.org/publicdomain/zero/1.0/>.
//

//! Example: Signing a 2-of-3 multisignature

extern crate bitcoin;
extern crate elements;
extern crate elements_miniscript as miniscript;

use bitcoin::blockdata::witness::Witness;
use bitcoin::secp256k1; // secp256k1 re-exported from rust-bitcoin
use miniscript::DescriptorTrait;
use std::collections::HashMap;
use std::str::FromStr;

fn main() {
    // Avoid repeatedly typing a pretty-common descriptor type
    type BitcoinDescriptor = miniscript::Descriptor<bitcoin::PublicKey>;

    // Transaction which spends some output
    let mut tx = elements::Transaction {
        version: 2,
        lock_time: 0,
        input: vec![elements::TxIn {
            previous_output: elements::OutPoint::default(),
            script_sig: elements::Script::new(),
            sequence: 0xffffffff,
<<<<<<< HEAD
            is_pegin: false,
            has_issuance: false,
            asset_issuance: elements::AssetIssuance::default(),
            witness: elements::TxInWitness::default(),
=======
            witness: Witness::default(),
>>>>>>> 6cd1fb66
        }],
        output: vec![elements::TxOut {
            script_pubkey: elements::Script::new(),
            value: elements::confidential::Value::Explicit(100_000_000),
            witness: elements::TxOutWitness::default(),
            asset: elements::confidential::Asset::default(),
            nonce: elements::confidential::Nonce::default(),
        }],
    };

    #[cfg_attr(feature="cargo-fmt", rustfmt_skip)]
    let public_keys = vec![
        bitcoin::PublicKey::from_slice(&[2; 33]).expect("key 1"),
        bitcoin::PublicKey::from_slice(&[
            0x02,
            0x01, 0x02, 0x03, 0x04, 0x05, 0x06, 0x07, 0x08,
            0x01, 0x02, 0x03, 0x04, 0x05, 0x06, 0x07, 0x08,
            0x01, 0x02, 0x03, 0x04, 0x05, 0x06, 0x07, 0x08,
            0x00, 0x00, 0x00, 0x00, 0x00, 0x00, 0x00, 0x00,
        ]).expect("key 2"),
        bitcoin::PublicKey::from_slice(&[
            0x03,
            0x01, 0x02, 0x03, 0x04, 0x05, 0x06, 0x07, 0x08,
            0x01, 0x02, 0x03, 0x04, 0x05, 0x06, 0x07, 0x08,
            0x01, 0x02, 0x03, 0x04, 0x05, 0x06, 0x07, 0x08,
            0x00, 0x00, 0x00, 0x00, 0x00, 0x00, 0x00, 0x00,
        ]).expect("key 3"),
    ];
    let bitcoin_sig = bitcoin::EcdsaSig {
        // copied at random off the blockchain; this is not actually a valid
        // signature for this transaction; Miniscript does not verify
        sig: secp256k1::ecdsa::Signature::from_str(
            "3045\
             0221\
             00f7c3648c390d87578cd79c8016940aa8e3511c4104cb78daa8fb8e429375efc1\
             0220\
             531d75c136272f127a5dc14acc0722301cbddc222262934151f140da345af177",
        )
        .unwrap(),
<<<<<<< HEAD
        elements::SigHashType::All,
    );
=======
        hash_ty: bitcoin::EcdsaSigHashType::All,
    };
>>>>>>> 6cd1fb66

    let descriptor_str = format!(
        "elwsh(multi(2,{},{},{}))",
        public_keys[0], public_keys[1], public_keys[2],
    );

    // Descriptor for the output being spent
    let my_descriptor =
        BitcoinDescriptor::from_str(&descriptor_str[..]).expect("parse descriptor string");

    // Check weight for witness satisfaction cost ahead of time.
    // 4(scriptSig length of 0) + 1(witness stack size) + 106(serialized witnessScript)
    // + 73*2(signature length + signatures + sighash bytes) + 1(dummy byte) = 258
    assert_eq!(my_descriptor.max_satisfaction_weight().unwrap(), 258);

    // Sometimes it is necessary to have additional information to get the bitcoin::PublicKey
    // from the MiniscriptKey which can supplied by `to_pk_ctx` parameter. For example,
    // when calculating the script pubkey of a descriptor with xpubs, the secp context and
    // child information maybe required.

    // Observe the script properties, just for fun
    assert_eq!(
        format!("{:x}", my_descriptor.script_pubkey()),
        "00200ed49b334a12c37f3df8a2974ad91ff95029215a2b53f78155be737907f06163"
    );

    assert_eq!(
        format!(
            "{:x}",
            my_descriptor
                .explicit_script()
                .expect("wsh descriptors have unique inner script")
        ),
        "52\
         21020202020202020202020202020202020202020202020202020202020202020202\
         21020102030405060708010203040506070801020304050607080000000000000000\
         21030102030405060708010203040506070801020304050607080000000000000000\
         53ae"
    );

    // Attempt to satisfy at age 0, height 0
    let original_txin = tx.input[0].clone();

<<<<<<< HEAD
    let mut sigs = HashMap::<bitcoin::PublicKey, miniscript::ElementsSig>::new();
=======
    let mut sigs = HashMap::<bitcoin::PublicKey, miniscript::bitcoin::EcdsaSig>::new();
>>>>>>> 6cd1fb66

    // Doesn't work with no signatures
    assert!(my_descriptor.satisfy(&mut tx.input[0], &sigs).is_err());
    assert_eq!(tx.input[0], original_txin);

    // ...or one signature...
    sigs.insert(public_keys[1], bitcoin_sig);
    assert!(my_descriptor.satisfy(&mut tx.input[0], &sigs).is_err());
    assert_eq!(tx.input[0], original_txin);

    // ...but two signatures is ok
    sigs.insert(public_keys[2], bitcoin_sig);
    assert!(my_descriptor.satisfy(&mut tx.input[0], &sigs).is_ok());
    assert_ne!(tx.input[0], original_txin);
    assert_eq!(tx.input[0].witness.script_witness.len(), 4); // 0, sig, sig, witness script

    // ...and even if we give it a third signature, only two are used
    sigs.insert(public_keys[0], bitcoin_sig);
    assert!(my_descriptor.satisfy(&mut tx.input[0], &sigs).is_ok());
    assert_ne!(tx.input[0], original_txin);
    assert_eq!(tx.input[0].witness.script_witness.len(), 4); // 0, sig, sig, witness script
}<|MERGE_RESOLUTION|>--- conflicted
+++ resolved
@@ -36,14 +36,10 @@
             previous_output: elements::OutPoint::default(),
             script_sig: elements::Script::new(),
             sequence: 0xffffffff,
-<<<<<<< HEAD
             is_pegin: false,
             has_issuance: false,
             asset_issuance: elements::AssetIssuance::default(),
             witness: elements::TxInWitness::default(),
-=======
-            witness: Witness::default(),
->>>>>>> 6cd1fb66
         }],
         output: vec![elements::TxOut {
             script_pubkey: elements::Script::new(),
@@ -72,10 +68,10 @@
             0x00, 0x00, 0x00, 0x00, 0x00, 0x00, 0x00, 0x00,
         ]).expect("key 3"),
     ];
-    let bitcoin_sig = bitcoin::EcdsaSig {
+    let bitcoin_sig = (
         // copied at random off the blockchain; this is not actually a valid
         // signature for this transaction; Miniscript does not verify
-        sig: secp256k1::ecdsa::Signature::from_str(
+        secp256k1::ecdsa::Signature::from_str(
             "3045\
              0221\
              00f7c3648c390d87578cd79c8016940aa8e3511c4104cb78daa8fb8e429375efc1\
@@ -83,13 +79,8 @@
              531d75c136272f127a5dc14acc0722301cbddc222262934151f140da345af177",
         )
         .unwrap(),
-<<<<<<< HEAD
         elements::SigHashType::All,
     );
-=======
-        hash_ty: bitcoin::EcdsaSigHashType::All,
-    };
->>>>>>> 6cd1fb66
 
     let descriptor_str = format!(
         "elwsh(multi(2,{},{},{}))",
@@ -133,11 +124,7 @@
     // Attempt to satisfy at age 0, height 0
     let original_txin = tx.input[0].clone();
 
-<<<<<<< HEAD
     let mut sigs = HashMap::<bitcoin::PublicKey, miniscript::ElementsSig>::new();
-=======
-    let mut sigs = HashMap::<bitcoin::PublicKey, miniscript::bitcoin::EcdsaSig>::new();
->>>>>>> 6cd1fb66
 
     // Doesn't work with no signatures
     assert!(my_descriptor.satisfy(&mut tx.input[0], &sigs).is_err());
