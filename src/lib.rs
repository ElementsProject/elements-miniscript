--- conflicted
+++ resolved
@@ -75,22 +75,17 @@
 //!     // Or they contain a combination of timelock and heightlock.
 //!     assert!(desc.sanity_check().is_ok());
 //!
-<<<<<<< HEAD
 //!     // Estimate the satisfaction cost.
-//!     assert_eq!(desc.max_satisfaction_weight().unwrap(), 293);
+//!     // scriptSig: OP_PUSH34 <OP_0 OP_32 <32-byte-hash>>
+//!     // = (1 + 1 + 1 + 32) * 4 = 140 WU
+//!     // redeemScript: varint <OP_33 <pk1> OP_CHECKSIG OP_IFDUP OP_NOTIF OP_33 <pk2> OP_CHECKSIG OP_ENDIF>
+//!     // = 1 + (1 + 33 + 1 + 1 + 1 + 1 + 33 + 1 + 1) = 74 WU
+//!     // stackItem[Sig]: varint <sig+sighash>
+//!     // = 1 + 73 = 74 WU
+//!     // Expected satisfaction weight: 140 + 74 + 74 = 288
+//!     assert_eq!(desc.max_weight_to_satisfy().unwrap(), 288);
 //! }
-=======
-//! // Estimate the satisfaction cost.
-//! // scriptSig: OP_PUSH34 <OP_0 OP_32 <32-byte-hash>>
-//! // = (1 + 1 + 1 + 32) * 4 = 140 WU
-//! // redeemScript: varint <OP_33 <pk1> OP_CHECKSIG OP_IFDUP OP_NOTIF OP_33 <pk2> OP_CHECKSIG OP_ENDIF>
-//! // = 1 + (1 + 33 + 1 + 1 + 1 + 1 + 33 + 1 + 1) = 74 WU
-//! // stackItem[Sig]: varint <sig+sighash>
-//! // = 1 + 73 = 74 WU
-//! // Expected satisfaction weight: 140 + 74 + 74 = 288
-//! assert_eq!(desc.max_weight_to_satisfy().unwrap(), 288);
 //! ```
->>>>>>> c08f6dca
 //!
 //!
 #![allow(bare_trait_objects)]
