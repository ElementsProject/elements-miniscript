// Miniscript
// Written in 2018 by
//     Andrew Poelstra <apoelstra@wpsoftware.net>
//
// To the extent possible under law, the author(s) have dedicated all
// copyright and related and neighboring rights to this software to
// the public domain worldwide. This software is distributed without
// any warranty.
//
// You should have received a copy of the CC0 Public Domain Dedication
// along with this software.
// If not, see <http://creativecommons.org/publicdomain/zero/1.0/>.
//

//! Lexer
//!
//! Translates a script into a reversed sequence of tokens
//!

use elements::{opcodes, script};

use std::fmt;

use super::Error;
use util::{build_scriptint, slice_to_u32_le};
/// Atom of a tokenized version of a script
#[derive(Debug, Clone, PartialEq, Eq)]
#[allow(missing_docs)]
pub enum Token<'s> {
    BoolAnd,
    BoolOr,
    Add,
    Sub,
    Equal,
    NumEqual,
    CheckSig,
    CheckSigFromStack,
<<<<<<< HEAD
    CheckSigAdd,
=======
    CheckSigFromStackVerify,
>>>>>>> 9cdc92d2
    CheckMultiSig,
    CheckSequenceVerify,
    CheckLockTimeVerify,
    FromAltStack,
    ToAltStack,
    Left,
    Cat,
    CodeSep,
    Over,
    Pick,
    Depth,
    Drop,
    Dup,
    If,
    IfDup,
    NotIf,
    Else,
    EndIf,
    ZeroNotEqual,
    Size,
    Swap,
    Verify,
    Ripemd160,
    Hash160,
    Sha256,
    Hash256,
    Num(u32),
    Hash20(&'s [u8]),
    Bytes32(&'s [u8]),
    Bytes33(&'s [u8]),
    Bytes65(&'s [u8]),
    Push(Vec<u8>),        // Num or a
    PickPush4(u32),       // Pick followed by a 4 byte push
    PickPush32([u8; 32]), // Pick followed by a 32 byte push
    PickPush(Vec<u8>),    // Pick followed by a push
}

impl<'s> fmt::Display for Token<'s> {
    fn fmt(&self, f: &mut fmt::Formatter) -> fmt::Result {
        match self {
            Token::Num(n) => write!(f, "#{}", n),
            Token::Hash20(b) | Token::Bytes33(b) | Token::Bytes32(b) | Token::Bytes65(b) => {
                for ch in &b[..] {
                    write!(f, "{:02x}", *ch)?;
                }
                Ok(())
            }
            x => write!(f, "{:?}", x),
        }
    }
}

#[derive(Debug, Clone)]
/// Iterator that goes through a vector of tokens backward (our parser wants to read
/// backward and this is more efficient anyway since we can use `Vec::pop()`).
<<<<<<< HEAD
pub struct TokenIter<'s>(Vec<Token<'s>>);
=======
// This really does not need to be an iterator because the way we are using it, we are
// actually collecting lexed symbols into a vector. If that is the case, might as well
// use the inner vector directly
pub struct TokenIter(Vec<Token>);
>>>>>>> 9cdc92d2

impl<'s> TokenIter<'s> {
    /// Create a new TokenIter
    pub fn new(v: Vec<Token<'s>>) -> TokenIter<'s> {
        TokenIter(v)
    }

    /// Look at the top at Iterator
    pub fn peek(&self) -> Option<&'s Token> {
        self.0.last()
    }

    /// Look at the slice with the last n elements
    pub fn peek_slice(&self, n: usize) -> Option<&[Token]> {
        if n <= self.len() {
            Some(self.0[self.len() - n..].as_ref())
        } else {
            None
        }
    }

    /// Advance the iterator n times
    /// Returns Some(()) if the iterator can be advanced n times
    pub fn advance(&mut self, n: usize) -> Option<()> {
        if n <= self.len() {
            for _ in 0..n {
                self.next();
            }
            Some(())
        } else {
            None
        }
    }

    /// Push a value to the iterator
    /// This will be first value consumed by popun_
    pub fn un_next(&mut self, tok: Token<'s>) {
        self.0.push(tok)
    }

    /// The len of the iterator
    pub fn len(&self) -> usize {
        self.0.len()
    }
}

impl<'s> Iterator for TokenIter<'s> {
    type Item = Token<'s>;

    fn next(&mut self) -> Option<Token<'s>> {
        self.0.pop()
    }
}

/// Tokenize a script
pub fn lex<'s>(script: &'s script::Script) -> Result<Vec<Token<'s>>, Error> {
    let mut ret = Vec::with_capacity(script.len());

    fn process_candidate_push(ret: &mut Vec<Token>) -> Result<(), Error> {
        let ret_len = ret.len();

        if ret_len < 2 || ret[ret_len - 1] != Token::Swap {
            return Ok(());
        }
        let token = match &ret[ret_len - 2] {
            Token::Hash20(x) => Token::Push(x.to_vec()),
            Token::Bytes32(x) | Token::Bytes33(x) | Token::Bytes65(x) => Token::Push(x.to_vec()),
            Token::Num(k) => Token::Push(build_scriptint(*k as i64)),
            _x => return Ok(()), // no change required
        };
        ret[ret_len - 2] = token;
        Ok(())
    }

    for ins in script.instructions_minimal() {
        match ins.map_err(Error::Script)? {
            script::Instruction::Op(opcodes::all::OP_BOOLAND) => {
                ret.push(Token::BoolAnd);
            }
            script::Instruction::Op(opcodes::all::OP_BOOLOR) => {
                ret.push(Token::BoolOr);
            }
            script::Instruction::Op(opcodes::all::OP_EQUAL) => {
                ret.push(Token::Equal);
            }
            script::Instruction::Op(opcodes::all::OP_EQUALVERIFY) => {
                ret.push(Token::Equal);
                ret.push(Token::Verify);
            }
            script::Instruction::Op(opcodes::all::OP_NUMEQUAL) => {
                ret.push(Token::NumEqual);
            }
            script::Instruction::Op(opcodes::all::OP_NUMEQUALVERIFY) => {
                ret.push(Token::NumEqual);
                ret.push(Token::Verify);
            }
            script::Instruction::Op(opcodes::all::OP_CHECKSIG) => {
                ret.push(Token::CheckSig);
            }
            script::Instruction::Op(opcodes::all::OP_CHECKSIGFROMSTACK) => {
                ret.push(Token::CheckSigFromStack);
            }
            script::Instruction::Op(opcodes::all::OP_CHECKSIGFROMSTACKVERIFY) => {
                ret.push(Token::CheckSigFromStackVerify);
            }
            script::Instruction::Op(opcodes::all::OP_CHECKSIGVERIFY) => {
                ret.push(Token::CheckSig);
                ret.push(Token::Verify);
            }
            // Change once the opcode name is updated
            script::Instruction::Op(opcodes::all::OP_CHECKSIGADD) => {
                ret.push(Token::CheckSigAdd);
            }
            script::Instruction::Op(opcodes::all::OP_CHECKMULTISIG) => {
                ret.push(Token::CheckMultiSig);
            }
            script::Instruction::Op(opcodes::all::OP_CHECKMULTISIGVERIFY) => {
                ret.push(Token::CheckMultiSig);
                ret.push(Token::Verify);
            }
            script::Instruction::Op(op) if op == opcodes::all::OP_CSV => {
                ret.push(Token::CheckSequenceVerify);
            }
            script::Instruction::Op(op) if op == opcodes::all::OP_CLTV => {
                ret.push(Token::CheckLockTimeVerify);
            }
            script::Instruction::Op(opcodes::all::OP_FROMALTSTACK) => {
                ret.push(Token::FromAltStack);
            }
            script::Instruction::Op(opcodes::all::OP_TOALTSTACK) => {
                ret.push(Token::ToAltStack);
            }
            script::Instruction::Op(opcodes::all::OP_LEFT) => {
                ret.push(Token::Left);
            }
            script::Instruction::Op(opcodes::all::OP_CAT) => {
                process_candidate_push(&mut ret)?;
                ret.push(Token::Cat);
            }
            script::Instruction::Op(opcodes::all::OP_CODESEPARATOR) => {
                ret.push(Token::CodeSep);
            }
            script::Instruction::Op(opcodes::all::OP_OVER) => {
                ret.push(Token::Over);
            }
            script::Instruction::Op(opcodes::all::OP_PICK) => {
                ret.push(Token::Pick);
            }
            script::Instruction::Op(opcodes::all::OP_DROP) => {
                ret.push(Token::Drop);
            }
            script::Instruction::Op(opcodes::all::OP_DEPTH) => {
                ret.push(Token::Depth);
            }
            script::Instruction::Op(opcodes::all::OP_DUP) => {
                ret.push(Token::Dup);
            }
            script::Instruction::Op(opcodes::all::OP_ADD) => {
                ret.push(Token::Add);
            }
            script::Instruction::Op(opcodes::all::OP_SUB) => {
                ret.push(Token::Sub);
            }
            script::Instruction::Op(opcodes::all::OP_IF) => {
                ret.push(Token::If);
            }
            script::Instruction::Op(opcodes::all::OP_IFDUP) => {
                ret.push(Token::IfDup);
            }
            script::Instruction::Op(opcodes::all::OP_NOTIF) => {
                ret.push(Token::NotIf);
            }
            script::Instruction::Op(opcodes::all::OP_ELSE) => {
                ret.push(Token::Else);
            }
            script::Instruction::Op(opcodes::all::OP_ENDIF) => {
                ret.push(Token::EndIf);
            }
            script::Instruction::Op(opcodes::all::OP_0NOTEQUAL) => {
                ret.push(Token::ZeroNotEqual);
            }
            script::Instruction::Op(opcodes::all::OP_SIZE) => {
                ret.push(Token::Size);
            }
            script::Instruction::Op(opcodes::all::OP_SWAP) => {
                ret.push(Token::Swap);
            }
            script::Instruction::Op(opcodes::all::OP_VERIFY) => {
                match ret.last() {
                    Some(op @ &Token::Equal)
                    | Some(op @ &Token::CheckSig)
                    | Some(op @ &Token::CheckMultiSig) => {
                        return Err(Error::NonMinimalVerify(String::from(format!("{:?}", op))))
                    }
                    _ => {}
                }
                ret.push(Token::Verify);
            }
            script::Instruction::Op(opcodes::all::OP_RIPEMD160) => {
                ret.push(Token::Ripemd160);
            }
            script::Instruction::Op(opcodes::all::OP_HASH160) => {
                ret.push(Token::Hash160);
            }
            script::Instruction::Op(opcodes::all::OP_SHA256) => {
                ret.push(Token::Sha256);
            }
            script::Instruction::Op(opcodes::all::OP_HASH256) => {
                ret.push(Token::Hash256);
            }
            script::Instruction::PushBytes(bytes) => {
                // Check for Pick Push
                // Special handling of tokens for Covenants
                // To determine whether some Token is actually
                // 4 bytes push or a script int of 4 bytes,
                // we need additional script context
                if ret.last() == Some(&Token::Pick) {
                    ret.pop().unwrap();
                    match bytes.len() {
                        // All other sighash elements are 32 bytes. And the script code
                        // is 24 bytes
                        4 => ret.push(Token::PickPush4(slice_to_u32_le(bytes))),
                        32 => {
                            let mut x = [0u8; 32];
                            x.copy_from_slice(bytes);
                            ret.push(Token::PickPush32(x));
                        }
                        // Other pushes should be err. This will change
                        // once we add script introspection
                        _ => return Err(Error::InvalidPush(bytes.to_owned())),
                    }
                } else {
                    // Create the most specific type possible out of the
                    // Push. When we later encounter CAT, revisit and
                    // reconvert these to pushes.
                    // See [process_candidate_push]
                    match bytes.len() {
                        20 => ret.push(Token::Hash20(&bytes)),
                        32 => ret.push(Token::Bytes32(&bytes)),
                        33 => ret.push(Token::Bytes33(&bytes)),
                        65 => ret.push(Token::Bytes65(&bytes)),
                        _ => {
                            match script::read_scriptint(bytes) {
                                Ok(v) if v >= 0 => {
                                    // check minimality of the number
                                    if &script::Builder::new().push_int(v).into_script()[1..]
                                        != bytes
                                    {
                                        return Err(Error::InvalidPush(bytes.to_owned()));
                                    }
                                    ret.push(Token::Num(v as u32));
                                }
                                _ => ret.push(Token::Push(bytes.to_owned())),
                            }
                        }
                    }
                }
            }
            script::Instruction::Op(opcodes::all::OP_PUSHBYTES_0) => {
                ret.push(Token::Num(0));
            }
            script::Instruction::Op(opcodes::all::OP_PUSHNUM_1) => {
                ret.push(Token::Num(1));
            }
            script::Instruction::Op(opcodes::all::OP_PUSHNUM_2) => {
                ret.push(Token::Num(2));
            }
            script::Instruction::Op(opcodes::all::OP_PUSHNUM_3) => {
                ret.push(Token::Num(3));
            }
            script::Instruction::Op(opcodes::all::OP_PUSHNUM_4) => {
                ret.push(Token::Num(4));
            }
            script::Instruction::Op(opcodes::all::OP_PUSHNUM_5) => {
                ret.push(Token::Num(5));
            }
            script::Instruction::Op(opcodes::all::OP_PUSHNUM_6) => {
                ret.push(Token::Num(6));
            }
            script::Instruction::Op(opcodes::all::OP_PUSHNUM_7) => {
                ret.push(Token::Num(7));
            }
            script::Instruction::Op(opcodes::all::OP_PUSHNUM_8) => {
                ret.push(Token::Num(8));
            }
            script::Instruction::Op(opcodes::all::OP_PUSHNUM_9) => {
                ret.push(Token::Num(9));
            }
            script::Instruction::Op(opcodes::all::OP_PUSHNUM_10) => {
                ret.push(Token::Num(10));
            }
            script::Instruction::Op(opcodes::all::OP_PUSHNUM_11) => {
                ret.push(Token::Num(11));
            }
            script::Instruction::Op(opcodes::all::OP_PUSHNUM_12) => {
                ret.push(Token::Num(12));
            }
            script::Instruction::Op(opcodes::all::OP_PUSHNUM_13) => {
                ret.push(Token::Num(13));
            }
            script::Instruction::Op(opcodes::all::OP_PUSHNUM_14) => {
                ret.push(Token::Num(14));
            }
            script::Instruction::Op(opcodes::all::OP_PUSHNUM_15) => {
                ret.push(Token::Num(15));
            }
            script::Instruction::Op(opcodes::all::OP_PUSHNUM_16) => {
                ret.push(Token::Num(16));
            }
            script::Instruction::Op(op) => return Err(Error::InvalidOpcode(op)),
        };
    }
    Ok(ret)
}<|MERGE_RESOLUTION|>--- conflicted
+++ resolved
@@ -35,11 +35,8 @@
     NumEqual,
     CheckSig,
     CheckSigFromStack,
-<<<<<<< HEAD
     CheckSigAdd,
-=======
     CheckSigFromStackVerify,
->>>>>>> 9cdc92d2
     CheckMultiSig,
     CheckSequenceVerify,
     CheckLockTimeVerify,
@@ -95,14 +92,10 @@
 #[derive(Debug, Clone)]
 /// Iterator that goes through a vector of tokens backward (our parser wants to read
 /// backward and this is more efficient anyway since we can use `Vec::pop()`).
-<<<<<<< HEAD
-pub struct TokenIter<'s>(Vec<Token<'s>>);
-=======
 // This really does not need to be an iterator because the way we are using it, we are
 // actually collecting lexed symbols into a vector. If that is the case, might as well
 // use the inner vector directly
 pub struct TokenIter(Vec<Token>);
->>>>>>> 9cdc92d2
 
 impl<'s> TokenIter<'s> {
     /// Create a new TokenIter
