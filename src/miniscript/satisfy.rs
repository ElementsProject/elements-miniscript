// Miniscript
// Written in 2018 by
//     Andrew Poelstra <apoelstra@wpsoftware.net>
//
// To the extent possible under law, the author(s) have dedicated all
// copyright and related and neighboring rights to this software to
// the public domain worldwide. This software is distributed without
// any warranty.
//
// You should have received a copy of the CC0 Public Domain Dedication
// along with this software.
// If not, see <http://creativecommons.org/publicdomain/zero/1.0/>.
//

//! # Satisfaction and Dissatisfaction
//!
//! Traits and implementations to support producing witnesses for Miniscript
//! scriptpubkeys.
//!

use std::collections::{BTreeMap, HashMap};
use std::sync::Arc;
use std::{cmp, i64, mem};

use bitcoin;
<<<<<<< HEAD
use elements::{self, secp256k1_zkp};
use elements::{confidential, OutPoint, Script};
use elements::{
    encode::serialize,
    hashes::{hash160, ripemd160, sha256, sha256d},
};
=======
use bitcoin::hashes::{hash160, ripemd160, sha256, sha256d};
use bitcoin::util::taproot::{ControlBlock, LeafVersion, TapLeafHash};
>>>>>>> 6cd1fb66
use {MiniscriptKey, ToPublicKey};

use bitcoin::secp256k1::XOnlyPublicKey;
use miniscript::limits::{
    HEIGHT_TIME_THRESHOLD, MAX_SCRIPT_ELEMENT_SIZE, MAX_STANDARD_P2WSH_STACK_ITEM_SIZE,
    SEQUENCE_LOCKTIME_DISABLE_FLAG, SEQUENCE_LOCKTIME_TYPE_FLAG,
};
use util::witness_size;
use Miniscript;
use ScriptContext;
use Terminal;

<<<<<<< HEAD
/// Type alias for a signature/hashtype pair
pub type ElementsSig = (secp256k1_zkp::Signature, elements::SigHashType);
/// Type alias for 32 byte Preimage.
pub type Preimage32 = [u8; 32];

/// Helper function to create ElementsSig from Rawsig
/// Useful for downstream when implementing Satisfier.
/// Returns underlying secp if the Signature is not of correct format
pub fn bitcoinsig_from_rawsig(rawsig: &[u8]) -> Result<ElementsSig, ::interpreter::Error> {
    let (flag, sig) = rawsig.split_last().unwrap();
    let flag = elements::SigHashType::from_u32(*flag as u32);
    let sig = secp256k1_zkp::Signature::from_der(sig)?;
    Ok((sig, flag))
}
=======
/// Type alias for 32 byte Preimage.
pub type Preimage32 = [u8; 32];
>>>>>>> 6cd1fb66
/// Trait describing a lookup table for signatures, hash preimages, etc.
/// Every method has a default implementation that simply returns `None`
/// on every query. Users are expected to override the methods that they
/// have data for.
pub trait Satisfier<Pk: MiniscriptKey + ToPublicKey> {
<<<<<<< HEAD
    /// Given a public key, look up a signature with that key
    fn lookup_sig(&self, _: &Pk) -> Option<ElementsSig> {
=======
    /// Given a public key, look up an ECDSA signature with that key
    fn lookup_ecdsa_sig(&self, _: &Pk) -> Option<bitcoin::EcdsaSig> {
        None
    }

    /// Lookup the tap key spend sig
    fn lookup_tap_key_spend_sig(&self) -> Option<bitcoin::SchnorrSig> {
        None
    }

    /// Given a public key and a associated leaf hash, look up an schnorr signature with that key
    fn lookup_tap_leaf_script_sig(&self, _: &Pk, _: &TapLeafHash) -> Option<bitcoin::SchnorrSig> {
        None
    }

    /// Obtain a reference to the control block for a ver and script
    fn lookup_tap_control_block_map(
        &self,
    ) -> Option<&BTreeMap<ControlBlock, (bitcoin::Script, LeafVersion)>> {
>>>>>>> 6cd1fb66
        None
    }

    /// Given a `Pkh`, lookup corresponding `Pk`
    fn lookup_pkh_pk(&self, _: &Pk::Hash) -> Option<Pk> {
        None
    }

    /// Given a keyhash, look up the EC signature and the associated key
    /// Even if signatures for public key Hashes are not available, the users
    /// can use this map to provide pkh -> pk mapping which can be useful
    /// for dissatisfying pkh.
    fn lookup_pkh_ecdsa_sig(
        &self,
        _: &Pk::Hash,
    ) -> Option<(bitcoin::PublicKey, bitcoin::EcdsaSig)> {
        None
    }

    /// Given a keyhash, look up the schnorr signature and the associated key
    /// Even if signatures for public key Hashes are not available, the users
    /// can use this map to provide pkh -> pk mapping which can be useful
    /// for dissatisfying pkh.
<<<<<<< HEAD
    fn lookup_pkh_sig(&self, _: &Pk::Hash) -> Option<(bitcoin::PublicKey, ElementsSig)> {
=======
    fn lookup_pkh_tap_leaf_script_sig(
        &self,
        _: &(Pk::Hash, TapLeafHash),
    ) -> Option<(XOnlyPublicKey, bitcoin::SchnorrSig)> {
>>>>>>> 6cd1fb66
        None
    }

    /// Given a SHA256 hash, look up its preimage
    fn lookup_sha256(&self, _: sha256::Hash) -> Option<Preimage32> {
        None
    }

    /// Given a HASH256 hash, look up its preimage
    fn lookup_hash256(&self, _: sha256d::Hash) -> Option<Preimage32> {
        None
    }

    /// Given a RIPEMD160 hash, look up its preimage
    fn lookup_ripemd160(&self, _: ripemd160::Hash) -> Option<Preimage32> {
        None
    }

    /// Given a HASH160 hash, look up its preimage
    fn lookup_hash160(&self, _: hash160::Hash) -> Option<Preimage32> {
        None
    }

    /// Assert whether an relative locktime is satisfied
    fn check_older(&self, _: u32) -> bool {
        false
    }

    /// Assert whether a absolute locktime is satisfied
    fn check_after(&self, _: u32) -> bool {
        false
    }

    /// Introspection Data for Covenant support
    /// #1 Version
    fn lookup_nversion(&self) -> Option<u32> {
        None
    }

    /// Item 2: hashprevouts
    fn lookup_hashprevouts(&self) -> Option<sha256d::Hash> {
        None
    }

    /// Item 3: hashsequence
    fn lookup_hashsequence(&self) -> Option<sha256d::Hash> {
        None
    }

    /// ELEMENTS EXTRA: Item 3b: hashsequence
    fn lookup_hashissuances(&self) -> Option<sha256d::Hash> {
        None
    }

    /// Item 4: outpoint
    fn lookup_outpoint(&self) -> Option<OutPoint> {
        None
    }

    /// Item 5: scriptcode
    fn lookup_scriptcode(&self) -> Option<&Script> {
        None
    }

    /// Item 6: value
    fn lookup_value(&self) -> Option<confidential::Value> {
        None
    }

    /// Item 7: sequence
    fn lookup_nsequence(&self) -> Option<u32> {
        None
    }

    /// Item 8: hashoutputs
    fn lookup_outputs(&self) -> Option<&[elements::TxOut]> {
        None
    }

    /// Item 9: nlocktime
    fn lookup_nlocktime(&self) -> Option<u32> {
        None
    }

    /// Item 10: sighash type as u32
    fn lookup_sighashu32(&self) -> Option<u32> {
        None
    }
}

// Allow use of `()` as a "no conditions available" satisfier
impl<Pk: MiniscriptKey + ToPublicKey> Satisfier<Pk> for () {}

/// Newtype around `u32` which implements `Satisfier` using `n` as an
/// relative locktime
pub struct Older(pub u32);

impl<Pk: MiniscriptKey + ToPublicKey> Satisfier<Pk> for Older {
    fn check_older(&self, n: u32) -> bool {
        if self.0 & SEQUENCE_LOCKTIME_DISABLE_FLAG != 0 {
            return true;
        }

        /* If nSequence encodes a relative lock-time, this mask is
         * applied to extract that lock-time from the sequence field. */
        const SEQUENCE_LOCKTIME_MASK: u32 = 0x0000ffff;

        let mask = SEQUENCE_LOCKTIME_MASK | SEQUENCE_LOCKTIME_TYPE_FLAG;
        let masked_n = n & mask;
        let masked_seq = self.0 & mask;
        if masked_n < SEQUENCE_LOCKTIME_TYPE_FLAG && masked_seq >= SEQUENCE_LOCKTIME_TYPE_FLAG {
            false
        } else {
            masked_n <= masked_seq
        }
    }
}

/// Newtype around `u32` which implements `Satisfier` using `n` as an
/// absolute locktime
pub struct After(pub u32);

impl<Pk: MiniscriptKey + ToPublicKey> Satisfier<Pk> for After {
    fn check_after(&self, n: u32) -> bool {
        // if n > self.0; we will be returning false anyways
        if n < HEIGHT_TIME_THRESHOLD && self.0 >= HEIGHT_TIME_THRESHOLD {
            false
        } else {
            n <= self.0
        }
    }
}

<<<<<<< HEAD
impl<Pk: MiniscriptKey + ToPublicKey> Satisfier<Pk> for HashMap<Pk, ElementsSig> {
    fn lookup_sig(&self, key: &Pk) -> Option<ElementsSig> {
=======
impl<Pk: MiniscriptKey + ToPublicKey> Satisfier<Pk> for HashMap<Pk, bitcoin::EcdsaSig> {
    fn lookup_ecdsa_sig(&self, key: &Pk) -> Option<bitcoin::EcdsaSig> {
>>>>>>> 6cd1fb66
        self.get(key).map(|x| *x)
    }
}

<<<<<<< HEAD
impl<Pk: MiniscriptKey + ToPublicKey> Satisfier<Pk> for HashMap<Pk::Hash, (Pk, ElementsSig)>
where
    Pk: MiniscriptKey + ToPublicKey,
{
    fn lookup_sig(&self, key: &Pk) -> Option<ElementsSig> {
=======
impl<Pk: MiniscriptKey + ToPublicKey> Satisfier<Pk>
    for HashMap<(Pk, TapLeafHash), bitcoin::SchnorrSig>
{
    fn lookup_tap_leaf_script_sig(&self, key: &Pk, h: &TapLeafHash) -> Option<bitcoin::SchnorrSig> {
        // Unfortunately, there is no way to get a &(a, b) from &a and &b without allocating
        // If we change the signature the of lookup_tap_leaf_script_sig to accept a tuple. We would
        // face the same problem while satisfying PkK.
        // We use this signature to optimize for the psbt common use case.
        self.get(&(key.clone(), *h)).map(|x| *x)
    }
}

impl<Pk: MiniscriptKey + ToPublicKey> Satisfier<Pk> for HashMap<Pk::Hash, (Pk, bitcoin::EcdsaSig)>
where
    Pk: MiniscriptKey + ToPublicKey,
{
    fn lookup_ecdsa_sig(&self, key: &Pk) -> Option<bitcoin::EcdsaSig> {
>>>>>>> 6cd1fb66
        self.get(&key.to_pubkeyhash()).map(|x| x.1)
    }

    fn lookup_pkh_pk(&self, pk_hash: &Pk::Hash) -> Option<Pk> {
        self.get(pk_hash).map(|x| x.0.clone())
    }

<<<<<<< HEAD
    fn lookup_pkh_sig(&self, pk_hash: &Pk::Hash) -> Option<(bitcoin::PublicKey, ElementsSig)> {
=======
    fn lookup_pkh_ecdsa_sig(
        &self,
        pk_hash: &Pk::Hash,
    ) -> Option<(bitcoin::PublicKey, bitcoin::EcdsaSig)> {
>>>>>>> 6cd1fb66
        self.get(pk_hash)
            .map(|&(ref pk, sig)| (pk.to_public_key(), sig))
    }
}

impl<Pk: MiniscriptKey + ToPublicKey> Satisfier<Pk>
    for HashMap<(Pk::Hash, TapLeafHash), (Pk, bitcoin::SchnorrSig)>
where
    Pk: MiniscriptKey + ToPublicKey,
{
    fn lookup_tap_leaf_script_sig(&self, key: &Pk, h: &TapLeafHash) -> Option<bitcoin::SchnorrSig> {
        self.get(&(key.to_pubkeyhash(), *h)).map(|x| x.1)
    }

    fn lookup_pkh_tap_leaf_script_sig(
        &self,
        pk_hash: &(Pk::Hash, TapLeafHash),
    ) -> Option<(XOnlyPublicKey, bitcoin::SchnorrSig)> {
        self.get(pk_hash)
            .map(|&(ref pk, sig)| (pk.to_x_only_pubkey(), sig))
    }
}

impl<'a, Pk: MiniscriptKey + ToPublicKey, S: Satisfier<Pk>> Satisfier<Pk> for &'a S {
<<<<<<< HEAD
    fn lookup_sig(&self, p: &Pk) -> Option<ElementsSig> {
        (**self).lookup_sig(p)
=======
    fn lookup_ecdsa_sig(&self, p: &Pk) -> Option<bitcoin::EcdsaSig> {
        (**self).lookup_ecdsa_sig(p)
    }

    fn lookup_tap_leaf_script_sig(&self, p: &Pk, h: &TapLeafHash) -> Option<bitcoin::SchnorrSig> {
        (**self).lookup_tap_leaf_script_sig(p, h)
>>>>>>> 6cd1fb66
    }

    fn lookup_pkh_pk(&self, pkh: &Pk::Hash) -> Option<Pk> {
        (**self).lookup_pkh_pk(pkh)
    }

<<<<<<< HEAD
    fn lookup_pkh_sig(&self, pkh: &Pk::Hash) -> Option<(bitcoin::PublicKey, ElementsSig)> {
        (**self).lookup_pkh_sig(pkh)
=======
    fn lookup_pkh_ecdsa_sig(
        &self,
        pkh: &Pk::Hash,
    ) -> Option<(bitcoin::PublicKey, bitcoin::EcdsaSig)> {
        (**self).lookup_pkh_ecdsa_sig(pkh)
    }

    fn lookup_tap_key_spend_sig(&self) -> Option<bitcoin::SchnorrSig> {
        (**self).lookup_tap_key_spend_sig()
    }

    fn lookup_pkh_tap_leaf_script_sig(
        &self,
        pkh: &(Pk::Hash, TapLeafHash),
    ) -> Option<(XOnlyPublicKey, bitcoin::SchnorrSig)> {
        (**self).lookup_pkh_tap_leaf_script_sig(pkh)
    }

    fn lookup_tap_control_block_map(
        &self,
    ) -> Option<&BTreeMap<ControlBlock, (bitcoin::Script, LeafVersion)>> {
        (**self).lookup_tap_control_block_map()
>>>>>>> 6cd1fb66
    }

    fn lookup_sha256(&self, h: sha256::Hash) -> Option<Preimage32> {
        (**self).lookup_sha256(h)
    }

    fn lookup_hash256(&self, h: sha256d::Hash) -> Option<Preimage32> {
        (**self).lookup_hash256(h)
    }

    fn lookup_ripemd160(&self, h: ripemd160::Hash) -> Option<Preimage32> {
        (**self).lookup_ripemd160(h)
    }

    fn lookup_hash160(&self, h: hash160::Hash) -> Option<Preimage32> {
        (**self).lookup_hash160(h)
    }

    fn check_older(&self, t: u32) -> bool {
        (**self).check_older(t)
    }

    fn check_after(&self, t: u32) -> bool {
        (**self).check_after(t)
    }

    fn lookup_nversion(&self) -> Option<u32> {
        (**self).lookup_nversion()
    }

    fn lookup_hashprevouts(&self) -> Option<sha256d::Hash> {
        (**self).lookup_hashprevouts()
    }

    fn lookup_hashsequence(&self) -> Option<sha256d::Hash> {
        (**self).lookup_hashsequence()
    }

    fn lookup_hashissuances(&self) -> Option<sha256d::Hash> {
        (**self).lookup_hashissuances()
    }

    fn lookup_outpoint(&self) -> Option<OutPoint> {
        (**self).lookup_outpoint()
    }

    fn lookup_scriptcode(&self) -> Option<&Script> {
        (**self).lookup_scriptcode()
    }

    fn lookup_value(&self) -> Option<confidential::Value> {
        (**self).lookup_value()
    }

    fn lookup_nsequence(&self) -> Option<u32> {
        (**self).lookup_nsequence()
    }

    fn lookup_outputs(&self) -> Option<&[elements::TxOut]> {
        (**self).lookup_outputs()
    }

    fn lookup_nlocktime(&self) -> Option<u32> {
        (**self).lookup_nlocktime()
    }

    fn lookup_sighashu32(&self) -> Option<u32> {
        (**self).lookup_sighashu32()
    }
}

impl<'a, Pk: MiniscriptKey + ToPublicKey, S: Satisfier<Pk>> Satisfier<Pk> for &'a mut S {
<<<<<<< HEAD
    fn lookup_sig(&self, p: &Pk) -> Option<ElementsSig> {
        (**self).lookup_sig(p)
=======
    fn lookup_ecdsa_sig(&self, p: &Pk) -> Option<bitcoin::EcdsaSig> {
        (**self).lookup_ecdsa_sig(p)
    }

    fn lookup_tap_leaf_script_sig(&self, p: &Pk, h: &TapLeafHash) -> Option<bitcoin::SchnorrSig> {
        (**self).lookup_tap_leaf_script_sig(p, h)
    }

    fn lookup_tap_key_spend_sig(&self) -> Option<bitcoin::SchnorrSig> {
        (**self).lookup_tap_key_spend_sig()
>>>>>>> 6cd1fb66
    }

    fn lookup_pkh_pk(&self, pkh: &Pk::Hash) -> Option<Pk> {
        (**self).lookup_pkh_pk(pkh)
    }

<<<<<<< HEAD
    fn lookup_pkh_sig(&self, pkh: &Pk::Hash) -> Option<(bitcoin::PublicKey, ElementsSig)> {
        (**self).lookup_pkh_sig(pkh)
=======
    fn lookup_pkh_ecdsa_sig(
        &self,
        pkh: &Pk::Hash,
    ) -> Option<(bitcoin::PublicKey, bitcoin::EcdsaSig)> {
        (**self).lookup_pkh_ecdsa_sig(pkh)
    }

    fn lookup_pkh_tap_leaf_script_sig(
        &self,
        pkh: &(Pk::Hash, TapLeafHash),
    ) -> Option<(XOnlyPublicKey, bitcoin::SchnorrSig)> {
        (**self).lookup_pkh_tap_leaf_script_sig(pkh)
    }

    fn lookup_tap_control_block_map(
        &self,
    ) -> Option<&BTreeMap<ControlBlock, (bitcoin::Script, LeafVersion)>> {
        (**self).lookup_tap_control_block_map()
>>>>>>> 6cd1fb66
    }

    fn lookup_sha256(&self, h: sha256::Hash) -> Option<Preimage32> {
        (**self).lookup_sha256(h)
    }

    fn lookup_hash256(&self, h: sha256d::Hash) -> Option<Preimage32> {
        (**self).lookup_hash256(h)
    }

    fn lookup_ripemd160(&self, h: ripemd160::Hash) -> Option<Preimage32> {
        (**self).lookup_ripemd160(h)
    }

    fn lookup_hash160(&self, h: hash160::Hash) -> Option<Preimage32> {
        (**self).lookup_hash160(h)
    }

    fn check_older(&self, t: u32) -> bool {
        (**self).check_older(t)
    }

    fn check_after(&self, t: u32) -> bool {
        (**self).check_after(t)
    }

    fn lookup_nversion(&self) -> Option<u32> {
        (**self).lookup_nversion()
    }

    fn lookup_hashprevouts(&self) -> Option<sha256d::Hash> {
        (**self).lookup_hashprevouts()
    }

    fn lookup_hashsequence(&self) -> Option<sha256d::Hash> {
        (**self).lookup_hashsequence()
    }

    fn lookup_hashissuances(&self) -> Option<sha256d::Hash> {
        (**self).lookup_hashissuances()
    }

    fn lookup_outpoint(&self) -> Option<OutPoint> {
        (**self).lookup_outpoint()
    }

    fn lookup_scriptcode(&self) -> Option<&Script> {
        (**self).lookup_scriptcode()
    }

    fn lookup_value(&self) -> Option<confidential::Value> {
        (**self).lookup_value()
    }

    fn lookup_nsequence(&self) -> Option<u32> {
        (**self).lookup_nsequence()
    }

    fn lookup_outputs(&self) -> Option<&[elements::TxOut]> {
        (**self).lookup_outputs()
    }

    fn lookup_nlocktime(&self) -> Option<u32> {
        (**self).lookup_nlocktime()
    }

    fn lookup_sighashu32(&self) -> Option<u32> {
        (**self).lookup_sighashu32()
    }
}

macro_rules! impl_tuple_satisfier {
    ($($ty:ident),*) => {
        #[allow(non_snake_case)]
        impl<$($ty,)* Pk> Satisfier<Pk> for ($($ty,)*)
        where
            Pk: MiniscriptKey + ToPublicKey,
            $($ty: Satisfier< Pk>,)*
        {
<<<<<<< HEAD
            fn lookup_sig(&self, key: &Pk) -> Option<ElementsSig> {
=======
            fn lookup_ecdsa_sig(&self, key: &Pk) -> Option<bitcoin::EcdsaSig> {
                let &($(ref $ty,)*) = self;
                $(
                    if let Some(result) = $ty.lookup_ecdsa_sig(key) {
                        return Some(result);
                    }
                )*
                None
            }

            fn lookup_tap_key_spend_sig(&self) -> Option<bitcoin::SchnorrSig> {
                let &($(ref $ty,)*) = self;
                $(
                    if let Some(result) = $ty.lookup_tap_key_spend_sig() {
                        return Some(result);
                    }
                )*
                None
            }

            fn lookup_tap_leaf_script_sig(&self, key: &Pk, h: &TapLeafHash) -> Option<bitcoin::SchnorrSig> {
>>>>>>> 6cd1fb66
                let &($(ref $ty,)*) = self;
                $(
                    if let Some(result) = $ty.lookup_tap_leaf_script_sig(key, h) {
                        return Some(result);
                    }
                )*
                None
            }

            fn lookup_pkh_ecdsa_sig(
                &self,
                key_hash: &Pk::Hash,
<<<<<<< HEAD
            ) -> Option<(bitcoin::PublicKey, ElementsSig)> {
=======
            ) -> Option<(bitcoin::PublicKey, bitcoin::EcdsaSig)> {
>>>>>>> 6cd1fb66
                let &($(ref $ty,)*) = self;
                $(
                    if let Some(result) = $ty.lookup_pkh_ecdsa_sig(key_hash) {
                        return Some(result);
                    }
                )*
                None
            }

            fn lookup_pkh_tap_leaf_script_sig(
                &self,
                key_hash: &(Pk::Hash, TapLeafHash),
            ) -> Option<(XOnlyPublicKey, bitcoin::SchnorrSig)> {
                let &($(ref $ty,)*) = self;
                $(
                    if let Some(result) = $ty.lookup_pkh_tap_leaf_script_sig(key_hash) {
                        return Some(result);
                    }
                )*
                None
            }

            fn lookup_pkh_pk(
                &self,
                key_hash: &Pk::Hash,
            ) -> Option<Pk> {
                let &($(ref $ty,)*) = self;
                $(
                    if let Some(result) = $ty.lookup_pkh_pk(key_hash) {
                        return Some(result);
                    }
                )*
                None
            }

            fn lookup_tap_control_block_map(
                &self,
            ) -> Option<&BTreeMap<ControlBlock, (bitcoin::Script, LeafVersion)>> {
                let &($(ref $ty,)*) = self;
                $(
                    if let Some(result) = $ty.lookup_tap_control_block_map() {
                        return Some(result);
                    }
                )*
                None
            }

            fn lookup_sha256(&self, h: sha256::Hash) -> Option<Preimage32> {
                let &($(ref $ty,)*) = self;
                $(
                    if let Some(result) = $ty.lookup_sha256(h) {
                        return Some(result);
                    }
                )*
                None
            }

            fn lookup_hash256(&self, h: sha256d::Hash) -> Option<Preimage32> {
                let &($(ref $ty,)*) = self;
                $(
                    if let Some(result) = $ty.lookup_hash256(h) {
                        return Some(result);
                    }
                )*
                None
            }

            fn lookup_ripemd160(&self, h: ripemd160::Hash) -> Option<Preimage32> {
                let &($(ref $ty,)*) = self;
                $(
                    if let Some(result) = $ty.lookup_ripemd160(h) {
                        return Some(result);
                    }
                )*
                None
            }

            fn lookup_hash160(&self, h: hash160::Hash) -> Option<Preimage32> {
                let &($(ref $ty,)*) = self;
                $(
                    if let Some(result) = $ty.lookup_hash160(h) {
                        return Some(result);
                    }
                )*
                None
            }

            fn check_older(&self, n: u32) -> bool {
                let &($(ref $ty,)*) = self;
                $(
                    if $ty.check_older(n) {
                        return true;
                    }
                )*
                false
            }

            fn check_after(&self, n: u32) -> bool {
                let &($(ref $ty,)*) = self;
                $(
                    if $ty.check_after(n) {
                        return true;
                    }
                )*
                false
            }

            fn lookup_nversion(&self) -> Option<u32> {
                let &($(ref $ty,)*) = self;
                $(
                    if let Some(result) = $ty.lookup_nversion() {
                        return Some(result);
                    }
                )*
                None
            }

            fn lookup_hashprevouts(&self) -> Option<sha256d::Hash> {
                let &($(ref $ty,)*) = self;
                $(
                    if let Some(result) = $ty.lookup_hashprevouts() {
                        return Some(result);
                    }
                )*
                None
            }

            fn lookup_hashsequence(&self) -> Option<sha256d::Hash> {
                let &($(ref $ty,)*) = self;
                $(
                    if let Some(result) = $ty.lookup_hashsequence() {
                        return Some(result);
                    }
                )*
                None
            }

            fn lookup_hashissuances(&self) -> Option<sha256d::Hash> {
                let &($(ref $ty,)*) = self;
                $(
                    if let Some(result) = $ty.lookup_hashissuances() {
                        return Some(result);
                    }
                )*
                None
            }

            fn lookup_outpoint(&self) -> Option<OutPoint> {
                let &($(ref $ty,)*) = self;
                $(
                    if let Some(result) = $ty.lookup_outpoint() {
                        return Some(result);
                    }
                )*
                None
            }

            fn lookup_scriptcode(&self) -> Option<&Script> {
                let &($(ref $ty,)*) = self;
                $(
                    if let Some(result) = $ty.lookup_scriptcode() {
                        return Some(result);
                    }
                )*
                None
            }

            fn lookup_value(&self) -> Option<confidential::Value> {
                let &($(ref $ty,)*) = self;
                $(
                    if let Some(result) = $ty.lookup_value() {
                        return Some(result);
                    }
                )*
                None
            }

            fn lookup_nsequence(&self) -> Option<u32> {
                let &($(ref $ty,)*) = self;
                $(
                    if let Some(result) = $ty.lookup_nsequence() {
                        return Some(result);
                    }
                )*
                None
            }

            fn lookup_outputs(&self) -> Option<&[elements::TxOut]> {
                let &($(ref $ty,)*) = self;
                $(
                    if let Some(result) = $ty.lookup_outputs() {
                        return Some(result);
                    }
                )*
                None
            }

            fn lookup_nlocktime(&self) -> Option<u32> {
                let &($(ref $ty,)*) = self;
                $(
                    if let Some(result) = $ty.lookup_nlocktime() {
                        return Some(result);
                    }
                )*
                None
            }

            fn lookup_sighashu32(&self) -> Option<u32> {
                let &($(ref $ty,)*) = self;
                $(
                    if let Some(result) = $ty.lookup_sighashu32() {
                        return Some(result);
                    }
                )*
                None
            }
        }
    }
}

impl_tuple_satisfier!(A);
impl_tuple_satisfier!(A, B);
impl_tuple_satisfier!(A, B, C);
impl_tuple_satisfier!(A, B, C, D);
impl_tuple_satisfier!(A, B, C, D, E);
impl_tuple_satisfier!(A, B, C, D, E, F);
impl_tuple_satisfier!(A, B, C, D, E, F, G);
impl_tuple_satisfier!(A, B, C, D, E, F, G, H);

/// A witness, if available, for a Miniscript fragment
#[derive(Clone, PartialEq, Eq, Debug)]
pub enum Witness {
    /// Witness Available and the value of the witness
    Stack(Vec<Vec<u8>>),
    /// Third party can possibly satisfy the fragment but we cannot
    /// Witness Unavailable
    Unavailable,
    /// No third party can produce a satisfaction without private key
    /// Witness Impossible
    Impossible,
}

impl PartialOrd for Witness {
    fn partial_cmp(&self, other: &Self) -> Option<cmp::Ordering> {
        Some(self.cmp(other))
    }
}

impl Ord for Witness {
    fn cmp(&self, other: &Self) -> cmp::Ordering {
        match (self, other) {
            (&Witness::Stack(ref v1), &Witness::Stack(ref v2)) => {
                let w1 = witness_size(v1);
                let w2 = witness_size(v2);
                w1.cmp(&w2)
            }
            (&Witness::Stack(_), _) => cmp::Ordering::Less,
            (_, &Witness::Stack(_)) => cmp::Ordering::Greater,
            (&Witness::Impossible, &Witness::Unavailable) => cmp::Ordering::Less,
            (&Witness::Unavailable, &Witness::Impossible) => cmp::Ordering::Greater,
            (&Witness::Impossible, &Witness::Impossible) => cmp::Ordering::Equal,
            (&Witness::Unavailable, &Witness::Unavailable) => cmp::Ordering::Equal,
        }
    }
}

impl Witness {
    /// Turn a signature into (part of) a satisfaction
    fn signature<Pk: ToPublicKey, S: Satisfier<Pk>, Ctx: ScriptContext>(
        sat: S,
        pk: &Pk,
        leaf_hash: &TapLeafHash,
    ) -> Self {
        match Ctx::sig_type() {
            super::context::SigType::Ecdsa => match sat.lookup_ecdsa_sig(pk) {
                Some(sig) => Witness::Stack(vec![sig.to_vec()]),
                // Signatures cannot be forged
                None => Witness::Impossible,
            },
            super::context::SigType::Schnorr => match sat.lookup_tap_leaf_script_sig(pk, leaf_hash)
            {
                Some(sig) => Witness::Stack(vec![sig.to_vec()]),
                // Signatures cannot be forged
                None => Witness::Impossible,
            },
        }
    }

    /// Turn a public key related to a pkh into (part of) a satisfaction
    fn pkh_public_key<Pk: ToPublicKey, S: Satisfier<Pk>>(sat: S, pkh: &Pk::Hash) -> Self {
        match sat.lookup_pkh_pk(pkh) {
            Some(pk) => Witness::Stack(vec![pk.to_public_key().to_bytes()]),
            // public key hashes are assumed to be unavailable
            // instead of impossible since it is the same as pub-key hashes
            None => Witness::Unavailable,
        }
    }

    /// Turn a key/signature pair related to a pkh into (part of) a satisfaction
    fn pkh_signature<Pk: ToPublicKey, S: Satisfier<Pk>>(sat: S, pkh: &Pk::Hash) -> Self {
        match sat.lookup_pkh_ecdsa_sig(pkh) {
            Some((pk, sig)) => Witness::Stack(vec![sig.to_vec(), pk.to_public_key().to_bytes()]),
            None => Witness::Impossible,
        }
    }

    /// Turn a hash preimage into (part of) a satisfaction
    fn ripemd160_preimage<Pk: ToPublicKey, S: Satisfier<Pk>>(sat: S, h: ripemd160::Hash) -> Self {
        match sat.lookup_ripemd160(h) {
            Some(pre) => Witness::Stack(vec![pre.to_vec()]),
            // Note hash preimages are unavailable instead of impossible
            None => Witness::Unavailable,
        }
    }

    /// Turn a hash preimage into (part of) a satisfaction
    fn hash160_preimage<Pk: ToPublicKey, S: Satisfier<Pk>>(sat: S, h: hash160::Hash) -> Self {
        match sat.lookup_hash160(h) {
            Some(pre) => Witness::Stack(vec![pre.to_vec()]),
            // Note hash preimages are unavailable instead of impossible
            None => Witness::Unavailable,
        }
    }

    /// Turn a hash preimage into (part of) a satisfaction
    fn sha256_preimage<Pk: ToPublicKey, S: Satisfier<Pk>>(sat: S, h: sha256::Hash) -> Self {
        match sat.lookup_sha256(h) {
            Some(pre) => Witness::Stack(vec![pre.to_vec()]),
            // Note hash preimages are unavailable instead of impossible
            None => Witness::Unavailable,
        }
    }

    /// Turn a hash preimage into (part of) a satisfaction
    fn hash256_preimage<Pk: ToPublicKey, S: Satisfier<Pk>>(sat: S, h: sha256d::Hash) -> Self {
        match sat.lookup_hash256(h) {
            Some(pre) => Witness::Stack(vec![pre.to_vec()]),
            // Note hash preimages are unavailable instead of impossible
            None => Witness::Unavailable,
        }
    }

    /// Turn a version into (part of) a satisfaction
    fn ver_eq_satisfy<Pk: ToPublicKey, S: Satisfier<Pk>>(sat: S, n: u32) -> Self {
        match sat.lookup_nversion() {
            Some(k) => {
                if k == n {
                    Witness::empty()
                } else {
                    Witness::Impossible
                }
            }
            // Note the unavailable instead of impossible because we don't know
            // the version
            None => Witness::Unavailable,
        }
    }

    /// Turn a output prefix into (part of) a satisfaction
    fn output_pref_satisfy<Pk: ToPublicKey, S: Satisfier<Pk>>(sat: S, pref: &[u8]) -> Self {
        match sat.lookup_outputs() {
            Some(outs) => {
                let mut ser_out = Vec::new();
                let num_wit_elems =
                    MAX_SCRIPT_ELEMENT_SIZE / MAX_STANDARD_P2WSH_STACK_ITEM_SIZE + 1;
                let mut witness = Vec::with_capacity(num_wit_elems);
                for out in outs {
                    ser_out.extend(serialize(out));
                }
                // We need less than 520 bytes of serialized hashoutputs
                // in order to compute hash256 inside script
                if ser_out.len() > MAX_SCRIPT_ELEMENT_SIZE {
                    return Witness::Impossible;
                }
                if ser_out.starts_with(pref) {
                    let mut iter = ser_out.into_iter().skip(pref.len()).peekable();

                    while iter.peek().is_some() {
                        let chk_size = MAX_STANDARD_P2WSH_STACK_ITEM_SIZE;
                        let chunk: Vec<u8> = iter.by_ref().take(chk_size).collect();
                        witness.push(chunk);
                    }
                    // Append empty elems to make for extra cats
                    // in the spk
                    while witness.len() < num_wit_elems {
                        witness.push(vec![]);
                    }
                    Witness::Stack(witness)
                } else {
                    Witness::Impossible
                }
            }
            // Note the unavailable instead of impossible because we don't know
            // the hashoutputs yet
            None => Witness::Unavailable,
        }
    }

    /// Dissatisfy ver fragment
    fn ver_eq_dissatisfy<Pk: ToPublicKey, S: Satisfier<Pk>>(sat: S, n: u32) -> Self {
        if let Some(k) = sat.lookup_nversion() {
            if k == n {
                Witness::Impossible
            } else {
                Witness::empty()
            }
        } else {
            Witness::empty()
        }
    }

    /// Turn a output prefix into (part of) a satisfaction
    fn output_pref_dissatisfy<Pk: ToPublicKey, S: Satisfier<Pk>>(sat: S, pref: &[u8]) -> Self {
        match sat.lookup_outputs() {
            Some(outs) => {
                let mut ser_out = Vec::new();
                for out in outs {
                    ser_out.extend(serialize(out));
                }
                let num_wit_elems = MAX_SCRIPT_ELEMENT_SIZE / MAX_STANDARD_P2WSH_STACK_ITEM_SIZE;
                let mut witness = Vec::with_capacity(num_wit_elems);
                if pref != ser_out.as_slice() {
                    while witness.len() < num_wit_elems {
                        witness.push(vec![]);
                    }
                    Witness::Stack(witness)
                } else if pref.len() != MAX_SCRIPT_ELEMENT_SIZE {
                    // Case when prefix == ser_out and it is possible
                    // to add more witness
                    witness.push(vec![1]);
                    while witness.len() < num_wit_elems {
                        witness.push(vec![]);
                    }
                    Witness::Stack(witness)
                } else {
                    // case when pref == ser_out and len of both is 520
                    Witness::Impossible
                }
            }
            // Note the unavailable instead of impossible because we don't know
            // the hashoutputs yet
            None => Witness::Unavailable,
        }
    }
}

impl Witness {
    /// Produce something like a 32-byte 0 push
    fn hash_dissatisfaction() -> Self {
        Witness::Stack(vec![vec![0; 32]])
    }

    /// Construct a satisfaction equivalent to an empty stack
    fn empty() -> Self {
        Witness::Stack(vec![])
    }

    /// Construct a satisfaction equivalent to `OP_1`
    fn push_1() -> Self {
        Witness::Stack(vec![vec![1]])
    }

    /// Construct a satisfaction equivalent to a single empty push
    fn push_0() -> Self {
        Witness::Stack(vec![vec![]])
    }

    /// Concatenate, or otherwise combine, two satisfactions
    fn combine(one: Self, two: Self) -> Self {
        match (one, two) {
            (Witness::Impossible, _) | (_, Witness::Impossible) => Witness::Impossible,
            (Witness::Unavailable, _) | (_, Witness::Unavailable) => Witness::Unavailable,
            (Witness::Stack(mut a), Witness::Stack(b)) => {
                a.extend(b);
                Witness::Stack(a)
            }
        }
    }
}

/// A (dis)satisfaction of a Miniscript fragment
#[derive(Clone, PartialEq, Eq, Debug)]
pub struct Satisfaction {
    /// The actual witness stack
    pub stack: Witness,
    /// Whether or not this (dis)satisfaction has a signature somewhere
    /// in it
    pub has_sig: bool,
}

impl Satisfaction {
    // produce a non-malleable satisafaction for thesh frag
    fn thresh<Pk, Ctx, Sat, F>(
        k: usize,
        subs: &[Arc<Miniscript<Pk, Ctx>>],
        stfr: &Sat,
        root_has_sig: bool,
        leaf_hash: &TapLeafHash,
        min_fn: &mut F,
    ) -> Self
    where
        Pk: MiniscriptKey + ToPublicKey,
        Ctx: ScriptContext,
        Sat: Satisfier<Pk>,
        F: FnMut(Satisfaction, Satisfaction) -> Satisfaction,
    {
        let mut sats = subs
            .iter()
            .map(|s| {
                Self::satisfy_helper(
                    &s.node,
                    stfr,
                    root_has_sig,
                    leaf_hash,
                    min_fn,
                    &mut Self::thresh,
                )
            })
            .collect::<Vec<_>>();
        // Start with the to-return stack set to all dissatisfactions
        let mut ret_stack = subs
            .iter()
            .map(|s| {
                Self::dissatisfy_helper(
                    &s.node,
                    stfr,
                    root_has_sig,
                    leaf_hash,
                    min_fn,
                    &mut Self::thresh,
                )
            })
            .collect::<Vec<_>>();

        // Sort everything by (sat cost - dissat cost), except that
        // satisfactions without signatures beat satisfactions with
        // signatures
        let mut sat_indices = (0..subs.len()).collect::<Vec<_>>();
        sat_indices.sort_by_key(|&i| {
            let stack_weight = match (&sats[i].stack, &ret_stack[i].stack) {
                (&Witness::Unavailable, _) | (&Witness::Impossible, _) => i64::MAX,
                // This can only be the case when we have PkH without the corresponding
                // Pubkey.
                (_, &Witness::Unavailable) | (_, &Witness::Impossible) => i64::MIN,
                (&Witness::Stack(ref s), &Witness::Stack(ref d)) => {
                    witness_size(s) as i64 - witness_size(d) as i64
                }
            };
            let is_impossible = sats[i].stack == Witness::Impossible;
            // First consider the candidates that are not impossible to satisfy
            // by any party. Among those first consider the ones that have no sig
            // because third party can malleate them if they are not chosen.
            // Lastly, choose by weight.
            (is_impossible, sats[i].has_sig, stack_weight)
        });

        for i in 0..k {
            mem::swap(&mut ret_stack[sat_indices[i]], &mut sats[sat_indices[i]]);
        }

        // We preferably take satisfactions that are not impossible
        // If we cannot find `k` satisfactions that are not impossible
        // then the threshold branch is impossible to satisfy
        // For example, the fragment thresh(2, hash, 0, 0, 0)
        // is has an impossible witness
        assert!(k > 0);
        if sats[sat_indices[k - 1]].stack == Witness::Impossible {
            Satisfaction {
                stack: Witness::Impossible,
                // If the witness is impossible, we don't care about the
                // has_sig flag
                has_sig: false,
            }
        }
        // We are now guaranteed that all elements in `k` satisfactions
        // are not impossible(we sort by is_impossible bool).
        // The above loop should have taken everything without a sig
        // (since those were sorted higher than non-sigs). If there
        // are remaining non-sig satisfactions this indicates a
        // malleability vector
        // For example, the fragment thresh(2, hash, hash, 0, 0)
        // is uniquely satisfyiable because there is no satisfaction
        // for the 0 fragment
        else if k < sat_indices.len()
            && !sats[sat_indices[k]].has_sig
            && sats[sat_indices[k]].stack != Witness::Impossible
        {
            // All arguments should be `d`, so dissatisfactions have no
            // signatures; and in this branch we assume too many weak
            // arguments, so none of the satisfactions should have
            // signatures either.
            for sat in &ret_stack {
                assert!(!sat.has_sig);
            }
            Satisfaction {
                stack: Witness::Unavailable,
                has_sig: false,
            }
        } else {
            // Otherwise flatten everything out
            Satisfaction {
                has_sig: ret_stack.iter().any(|sat| sat.has_sig),
                stack: ret_stack.into_iter().fold(Witness::empty(), |acc, next| {
                    Witness::combine(next.stack, acc)
                }),
            }
        }
    }

    // produce a possily malleable satisafaction for thesh frag
    fn thresh_mall<Pk, Ctx, Sat, F>(
        k: usize,
        subs: &[Arc<Miniscript<Pk, Ctx>>],
        stfr: &Sat,
        root_has_sig: bool,
        leaf_hash: &TapLeafHash,
        min_fn: &mut F,
    ) -> Self
    where
        Pk: MiniscriptKey + ToPublicKey,
        Ctx: ScriptContext,
        Sat: Satisfier<Pk>,
        F: FnMut(Satisfaction, Satisfaction) -> Satisfaction,
    {
        let mut sats = subs
            .iter()
            .map(|s| {
                Self::satisfy_helper(
                    &s.node,
                    stfr,
                    root_has_sig,
                    leaf_hash,
                    min_fn,
                    &mut Self::thresh_mall,
                )
            })
            .collect::<Vec<_>>();
        // Start with the to-return stack set to all dissatisfactions
        let mut ret_stack = subs
            .iter()
            .map(|s| {
                Self::dissatisfy_helper(
                    &s.node,
                    stfr,
                    root_has_sig,
                    leaf_hash,
                    min_fn,
                    &mut Self::thresh_mall,
                )
            })
            .collect::<Vec<_>>();

        // Sort everything by (sat cost - dissat cost), except that
        // satisfactions without signatures beat satisfactions with
        // signatures
        let mut sat_indices = (0..subs.len()).collect::<Vec<_>>();
        sat_indices.sort_by_key(|&i| {
            let stack_weight = match (&sats[i].stack, &ret_stack[i].stack) {
                (&Witness::Unavailable, _) | (&Witness::Impossible, _) => i64::MAX,
                // This is only possible when one of the branches has PkH
                (_, &Witness::Unavailable) | (_, &Witness::Impossible) => i64::MIN,
                (&Witness::Stack(ref s), &Witness::Stack(ref d)) => {
                    witness_size(s) as i64 - witness_size(d) as i64
                }
            };
            // For malleable satifactions, directly choose smallest weights
            stack_weight
        });

        // swap the satisfactions
        for i in 0..k {
            mem::swap(&mut ret_stack[sat_indices[i]], &mut sats[sat_indices[i]]);
        }

        // combine the witness
        // no non-malleability checks needed
        Satisfaction {
            has_sig: ret_stack.iter().any(|sat| sat.has_sig),
            stack: ret_stack.into_iter().fold(Witness::empty(), |acc, next| {
                Witness::combine(next.stack, acc)
            }),
        }
    }

    fn minimum(sat1: Self, sat2: Self) -> Self {
        // If there is only one available satisfaction, we must choose that
        // regardless of has_sig marker.
        // This handles the case where both are impossible.
        match (&sat1.stack, &sat2.stack) {
            (&Witness::Impossible, _) => return sat2,
            (_, &Witness::Impossible) => return sat1,
            _ => {}
        }
        match (sat1.has_sig, sat2.has_sig) {
            // If neither option has a signature, this is a malleability
            // vector, so choose neither one.
            (false, false) => Satisfaction {
                stack: Witness::Unavailable,
                has_sig: false,
            },
            // If only one has a signature, take the one that doesn't; a
            // third party could malleate by removing the signature, but
            // can't malleate if he'd have to add it
            (false, true) => Satisfaction {
                stack: sat1.stack,
                has_sig: false,
            },
            (true, false) => Satisfaction {
                stack: sat2.stack,
                has_sig: false,
            },
            // If both have a signature associated with them, choose the
            // cheaper one (where "cheaper" is defined such that available
            // things are cheaper than unavailable ones)
            (true, true) => Satisfaction {
                stack: cmp::min(sat1.stack, sat2.stack),
                has_sig: true,
            },
        }
    }

    // calculate the minimum witness allowing witness malleability
    fn minimum_mall(sat1: Self, sat2: Self) -> Self {
        match (&sat1.stack, &sat2.stack) {
            // If there is only one possible satisfaction, use it regardless
            // of the other one
            (&Witness::Impossible, _) | (&Witness::Unavailable, _) => return sat2,
            (_, &Witness::Impossible) | (_, &Witness::Unavailable) => return sat1,
            _ => {}
        }
        Satisfaction {
            stack: cmp::min(sat1.stack, sat2.stack),
            // The fragment is has_sig only if both of the
            // fragments are has_sig
            has_sig: sat1.has_sig && sat2.has_sig,
        }
    }

    // produce a non-malleable satisfaction
    fn satisfy_helper<Pk, Ctx, Sat, F, G>(
        term: &Terminal<Pk, Ctx>,
        stfr: &Sat,
        root_has_sig: bool,
        leaf_hash: &TapLeafHash,
        min_fn: &mut F,
        thresh_fn: &mut G,
    ) -> Self
    where
        Pk: MiniscriptKey + ToPublicKey,
        Ctx: ScriptContext,
        Sat: Satisfier<Pk>,
        F: FnMut(Satisfaction, Satisfaction) -> Satisfaction,
        G: FnMut(
            usize,
            &[Arc<Miniscript<Pk, Ctx>>],
            &Sat,
            bool,
            &TapLeafHash,
            &mut F,
        ) -> Satisfaction,
    {
        match *term {
            Terminal::PkK(ref pk) => Satisfaction {
                stack: Witness::signature::<_, _, Ctx>(stfr, pk, leaf_hash),
                has_sig: true,
            },
            Terminal::PkH(ref pkh) => Satisfaction {
                stack: Witness::pkh_signature(stfr, pkh),
                has_sig: true,
            },
            Terminal::After(t) => Satisfaction {
                stack: if stfr.check_after(t) {
                    Witness::empty()
                } else if root_has_sig {
                    // If the root terminal has signature, the
                    // signature covers the nLockTime and nSequence
                    // values. The sender of the transaction should
                    // take care that it signs the value such that the
                    // timelock is not met
                    Witness::Impossible
                } else {
                    Witness::Unavailable
                },
                has_sig: false,
            },
            Terminal::Older(t) => Satisfaction {
                stack: if stfr.check_older(t) {
                    Witness::empty()
                } else if root_has_sig {
                    // If the root terminal has signature, the
                    // signature covers the nLockTime and nSequence
                    // values. The sender of the transaction should
                    // take care that it signs the value such that the
                    // timelock is not met
                    Witness::Impossible
                } else {
                    Witness::Unavailable
                },

                has_sig: false,
            },
            Terminal::Ripemd160(h) => Satisfaction {
                stack: Witness::ripemd160_preimage(stfr, h),
                has_sig: false,
            },
            Terminal::Hash160(h) => Satisfaction {
                stack: Witness::hash160_preimage(stfr, h),
                has_sig: false,
            },
            Terminal::Sha256(h) => Satisfaction {
                stack: Witness::sha256_preimage(stfr, h),
                has_sig: false,
            },
            Terminal::Hash256(h) => Satisfaction {
                stack: Witness::hash256_preimage(stfr, h),
                has_sig: false,
            },
            Terminal::True => Satisfaction {
                stack: Witness::empty(),
                has_sig: false,
            },
            Terminal::False => Satisfaction {
                stack: Witness::Impossible,
                has_sig: false,
            },
            Terminal::Version(n) => Satisfaction {
                stack: Witness::ver_eq_satisfy(stfr, n),
                has_sig: false,
            },
            Terminal::OutputsPref(ref pref) => Satisfaction {
                stack: Witness::output_pref_satisfy(stfr, pref),
                has_sig: false,
            },
            Terminal::Alt(ref sub)
            | Terminal::Swap(ref sub)
            | Terminal::Check(ref sub)
            | Terminal::Verify(ref sub)
            | Terminal::NonZero(ref sub)
            | Terminal::ZeroNotEqual(ref sub) => {
                Self::satisfy_helper(&sub.node, stfr, root_has_sig, leaf_hash, min_fn, thresh_fn)
            }
            Terminal::DupIf(ref sub) => {
                let sat = Self::satisfy_helper(
                    &sub.node,
                    stfr,
                    root_has_sig,
                    leaf_hash,
                    min_fn,
                    thresh_fn,
                );
                Satisfaction {
                    stack: Witness::combine(sat.stack, Witness::push_1()),
                    has_sig: sat.has_sig,
                }
            }
            Terminal::AndV(ref l, ref r) | Terminal::AndB(ref l, ref r) => {
                let l_sat =
                    Self::satisfy_helper(&l.node, stfr, root_has_sig, leaf_hash, min_fn, thresh_fn);
                let r_sat =
                    Self::satisfy_helper(&r.node, stfr, root_has_sig, leaf_hash, min_fn, thresh_fn);
                Satisfaction {
                    stack: Witness::combine(r_sat.stack, l_sat.stack),
                    has_sig: l_sat.has_sig || r_sat.has_sig,
                }
            }
            Terminal::AndOr(ref a, ref b, ref c) => {
                let a_sat =
                    Self::satisfy_helper(&a.node, stfr, root_has_sig, leaf_hash, min_fn, thresh_fn);
                let a_nsat = Self::dissatisfy_helper(
                    &a.node,
                    stfr,
                    root_has_sig,
                    leaf_hash,
                    min_fn,
                    thresh_fn,
                );
                let b_sat =
                    Self::satisfy_helper(&b.node, stfr, root_has_sig, leaf_hash, min_fn, thresh_fn);
                let c_sat =
                    Self::satisfy_helper(&c.node, stfr, root_has_sig, leaf_hash, min_fn, thresh_fn);

                min_fn(
                    Satisfaction {
                        stack: Witness::combine(b_sat.stack, a_sat.stack),
                        has_sig: a_sat.has_sig || b_sat.has_sig,
                    },
                    Satisfaction {
                        stack: Witness::combine(c_sat.stack, a_nsat.stack),
                        has_sig: a_nsat.has_sig || c_sat.has_sig,
                    },
                )
            }
            Terminal::OrB(ref l, ref r) => {
                let l_sat =
                    Self::satisfy_helper(&l.node, stfr, root_has_sig, leaf_hash, min_fn, thresh_fn);
                let r_sat =
                    Self::satisfy_helper(&r.node, stfr, root_has_sig, leaf_hash, min_fn, thresh_fn);
                let l_nsat = Self::dissatisfy_helper(
                    &l.node,
                    stfr,
                    root_has_sig,
                    leaf_hash,
                    min_fn,
                    thresh_fn,
                );
                let r_nsat = Self::dissatisfy_helper(
                    &r.node,
                    stfr,
                    root_has_sig,
                    leaf_hash,
                    min_fn,
                    thresh_fn,
                );

                assert!(!l_nsat.has_sig);
                assert!(!r_nsat.has_sig);

                min_fn(
                    Satisfaction {
                        stack: Witness::combine(r_sat.stack, l_nsat.stack),
                        has_sig: r_sat.has_sig,
                    },
                    Satisfaction {
                        stack: Witness::combine(r_nsat.stack, l_sat.stack),
                        has_sig: l_sat.has_sig,
                    },
                )
            }
            Terminal::OrD(ref l, ref r) | Terminal::OrC(ref l, ref r) => {
                let l_sat =
                    Self::satisfy_helper(&l.node, stfr, root_has_sig, leaf_hash, min_fn, thresh_fn);
                let r_sat =
                    Self::satisfy_helper(&r.node, stfr, root_has_sig, leaf_hash, min_fn, thresh_fn);
                let l_nsat = Self::dissatisfy_helper(
                    &l.node,
                    stfr,
                    root_has_sig,
                    leaf_hash,
                    min_fn,
                    thresh_fn,
                );

                assert!(!l_nsat.has_sig);

                min_fn(
                    l_sat,
                    Satisfaction {
                        stack: Witness::combine(r_sat.stack, l_nsat.stack),
                        has_sig: r_sat.has_sig,
                    },
                )
            }
            Terminal::OrI(ref l, ref r) => {
                let l_sat =
                    Self::satisfy_helper(&l.node, stfr, root_has_sig, leaf_hash, min_fn, thresh_fn);
                let r_sat =
                    Self::satisfy_helper(&r.node, stfr, root_has_sig, leaf_hash, min_fn, thresh_fn);
                min_fn(
                    Satisfaction {
                        stack: Witness::combine(l_sat.stack, Witness::push_1()),
                        has_sig: l_sat.has_sig,
                    },
                    Satisfaction {
                        stack: Witness::combine(r_sat.stack, Witness::push_0()),
                        has_sig: r_sat.has_sig,
                    },
                )
            }
            Terminal::Thresh(k, ref subs) => {
                thresh_fn(k, subs, stfr, root_has_sig, leaf_hash, min_fn)
            }
            Terminal::Multi(k, ref keys) => {
                // Collect all available signatures
                let mut sig_count = 0;
                let mut sigs = Vec::with_capacity(k);
                for pk in keys {
                    match Witness::signature::<_, _, Ctx>(stfr, pk, leaf_hash) {
                        Witness::Stack(sig) => {
                            sigs.push(sig);
                            sig_count += 1;
                        }
                        Witness::Impossible => {}
                        Witness::Unavailable => unreachable!(
                            "Signature satisfaction without witness must be impossible"
                        ),
                    }
                }

                if sig_count < k {
                    Satisfaction {
                        stack: Witness::Impossible,
                        has_sig: false,
                    }
                } else {
                    // Throw away the most expensive ones
                    for _ in 0..sig_count - k {
                        let max_idx = sigs
                            .iter()
                            .enumerate()
                            .max_by_key(|&(_, ref v)| v.len())
                            .unwrap()
                            .0;
                        sigs[max_idx] = vec![];
                    }

                    Satisfaction {
                        stack: sigs.into_iter().fold(Witness::push_0(), |acc, sig| {
                            Witness::combine(acc, Witness::Stack(sig))
                        }),
                        has_sig: true,
                    }
                }
            }
            Terminal::MultiA(k, ref keys) => {
                // Collect all available signatures
                let mut sig_count = 0;
                let mut sigs = vec![vec![vec![]]; keys.len()];
                for (i, pk) in keys.iter().rev().enumerate() {
                    match Witness::signature::<_, _, Ctx>(stfr, pk, leaf_hash) {
                        Witness::Stack(sig) => {
                            sigs[i] = sig;
                            sig_count += 1;
                            // This a privacy issue, we are only selecting the first available
                            // sigs. Incase pk at pos 1 is not selected, we know we did not have access to it
                            // bitcoin core also implements the same logic for MULTISIG, so I am not bothering
                            // permuting the sigs for now
                            if sig_count == k {
                                break;
                            }
                        }
                        Witness::Impossible => {}
                        Witness::Unavailable => unreachable!(
                            "Signature satisfaction without witness must be impossible"
                        ),
                    }
                }

                if sig_count < k {
                    Satisfaction {
                        stack: Witness::Impossible,
                        has_sig: false,
                    }
                } else {
                    Satisfaction {
                        stack: sigs.into_iter().fold(Witness::empty(), |acc, sig| {
                            Witness::combine(acc, Witness::Stack(sig))
                        }),
                        has_sig: true,
                    }
                }
            }
        }
    }

    // Helper function to produce a dissatisfaction
    fn dissatisfy_helper<Pk, Ctx, Sat, F, G>(
        term: &Terminal<Pk, Ctx>,
        stfr: &Sat,
        root_has_sig: bool,
        leaf_hash: &TapLeafHash,
        min_fn: &mut F,
        thresh_fn: &mut G,
    ) -> Self
    where
        Pk: MiniscriptKey + ToPublicKey,
        Ctx: ScriptContext,
        Sat: Satisfier<Pk>,
        F: FnMut(Satisfaction, Satisfaction) -> Satisfaction,
        G: FnMut(
            usize,
            &[Arc<Miniscript<Pk, Ctx>>],
            &Sat,
            bool,
            &TapLeafHash,
            &mut F,
        ) -> Satisfaction,
    {
        match *term {
            Terminal::PkK(..) => Satisfaction {
                stack: Witness::push_0(),
                has_sig: false,
            },
            Terminal::PkH(ref pkh) => Satisfaction {
                stack: Witness::combine(Witness::push_0(), Witness::pkh_public_key(stfr, pkh)),
                has_sig: false,
            },
            Terminal::False => Satisfaction {
                stack: Witness::empty(),
                has_sig: false,
            },
            Terminal::True => Satisfaction {
                stack: Witness::Impossible,
                has_sig: false,
            },
            Terminal::Older(_) => Satisfaction {
                stack: Witness::Impossible,
                has_sig: false,
            },
            Terminal::After(_) => Satisfaction {
                stack: Witness::Impossible,
                has_sig: false,
            },
            Terminal::Sha256(_)
            | Terminal::Hash256(_)
            | Terminal::Ripemd160(_)
            | Terminal::Hash160(_) => Satisfaction {
                stack: Witness::hash_dissatisfaction(),
                has_sig: false,
            },
            Terminal::Version(n) => Satisfaction {
                stack: Witness::ver_eq_dissatisfy(stfr, n),
                has_sig: false,
            },
            Terminal::OutputsPref(ref pref) => Satisfaction {
                stack: Witness::output_pref_dissatisfy(stfr, pref),
                has_sig: false,
            },
            Terminal::Alt(ref sub)
            | Terminal::Swap(ref sub)
            | Terminal::Check(ref sub)
            | Terminal::ZeroNotEqual(ref sub) => {
                Self::dissatisfy_helper(&sub.node, stfr, root_has_sig, leaf_hash, min_fn, thresh_fn)
            }
            Terminal::DupIf(_) | Terminal::NonZero(_) => Satisfaction {
                stack: Witness::push_0(),
                has_sig: false,
            },
            Terminal::Verify(_) => Satisfaction {
                stack: Witness::Impossible,
                has_sig: false,
            },
            Terminal::AndV(ref v, ref other) => {
                let vsat =
                    Self::satisfy_helper(&v.node, stfr, root_has_sig, leaf_hash, min_fn, thresh_fn);
                let odissat = Self::dissatisfy_helper(
                    &other.node,
                    stfr,
                    root_has_sig,
                    leaf_hash,
                    min_fn,
                    thresh_fn,
                );
                Satisfaction {
                    stack: Witness::combine(odissat.stack, vsat.stack),
                    has_sig: vsat.has_sig || odissat.has_sig,
                }
            }
            Terminal::AndB(ref l, ref r)
            | Terminal::OrB(ref l, ref r)
            | Terminal::OrD(ref l, ref r)
            | Terminal::AndOr(ref l, _, ref r) => {
                let lnsat = Self::dissatisfy_helper(
                    &l.node,
                    stfr,
                    root_has_sig,
                    leaf_hash,
                    min_fn,
                    thresh_fn,
                );
                let rnsat = Self::dissatisfy_helper(
                    &r.node,
                    stfr,
                    root_has_sig,
                    leaf_hash,
                    min_fn,
                    thresh_fn,
                );
                Satisfaction {
                    stack: Witness::combine(rnsat.stack, lnsat.stack),
                    has_sig: rnsat.has_sig || lnsat.has_sig,
                }
            }
            Terminal::OrC(..) => Satisfaction {
                stack: Witness::Impossible,
                has_sig: false,
            },
            Terminal::OrI(ref l, ref r) => {
                let lnsat = Self::dissatisfy_helper(
                    &l.node,
                    stfr,
                    root_has_sig,
                    leaf_hash,
                    min_fn,
                    thresh_fn,
                );
                let dissat_1 = Satisfaction {
                    stack: Witness::combine(lnsat.stack, Witness::push_1()),
                    has_sig: lnsat.has_sig,
                };

                let rnsat = Self::dissatisfy_helper(
                    &r.node,
                    stfr,
                    root_has_sig,
                    leaf_hash,
                    min_fn,
                    thresh_fn,
                );
                let dissat_2 = Satisfaction {
                    stack: Witness::combine(rnsat.stack, Witness::push_0()),
                    has_sig: rnsat.has_sig,
                };

                // Dissatisfactions don't need to non-malleable. Use minimum_mall always
                Satisfaction::minimum_mall(dissat_1, dissat_2)
            }
            Terminal::Thresh(_, ref subs) => Satisfaction {
                stack: subs.iter().fold(Witness::empty(), |acc, sub| {
                    let nsat = Self::dissatisfy_helper(
                        &sub.node,
                        stfr,
                        root_has_sig,
                        leaf_hash,
                        min_fn,
                        thresh_fn,
                    );
                    assert!(!nsat.has_sig);
                    Witness::combine(nsat.stack, acc)
                }),
                has_sig: false,
            },
            Terminal::Multi(k, _) => Satisfaction {
                stack: Witness::Stack(vec![vec![]; k + 1]),
                has_sig: false,
            },
            Terminal::MultiA(_, ref pks) => Satisfaction {
                stack: Witness::Stack(vec![vec![]; pks.len()]),
                has_sig: false,
            },
        }
    }

    /// Produce a satisfaction non-malleable satisfaction
    pub(super) fn satisfy<
        Pk: MiniscriptKey + ToPublicKey,
        Ctx: ScriptContext,
        Sat: Satisfier<Pk>,
    >(
        term: &Terminal<Pk, Ctx>,
        stfr: &Sat,
        root_has_sig: bool,
        leaf_hash: &TapLeafHash,
    ) -> Self {
        Self::satisfy_helper(
            term,
            stfr,
            root_has_sig,
            leaf_hash,
            &mut Satisfaction::minimum,
            &mut Satisfaction::thresh,
        )
    }

    /// Produce a satisfaction(possibly malleable)
    pub(super) fn satisfy_mall<
        Pk: MiniscriptKey + ToPublicKey,
        Ctx: ScriptContext,
        Sat: Satisfier<Pk>,
    >(
        term: &Terminal<Pk, Ctx>,
        stfr: &Sat,
        root_has_sig: bool,
        leaf_hash: &TapLeafHash,
    ) -> Self {
        Self::satisfy_helper(
            term,
            stfr,
            root_has_sig,
            leaf_hash,
            &mut Satisfaction::minimum_mall,
            &mut Satisfaction::thresh_mall,
        )
    }
}<|MERGE_RESOLUTION|>--- conflicted
+++ resolved
@@ -23,17 +23,13 @@
 use std::{cmp, i64, mem};
 
 use bitcoin;
-<<<<<<< HEAD
+use elements::taproot::{ControlBlock, LeafVersion, TapLeafHash};
 use elements::{self, secp256k1_zkp};
 use elements::{confidential, OutPoint, Script};
 use elements::{
     encode::serialize,
     hashes::{hash160, ripemd160, sha256, sha256d},
 };
-=======
-use bitcoin::hashes::{hash160, ripemd160, sha256, sha256d};
-use bitcoin::util::taproot::{ControlBlock, LeafVersion, TapLeafHash};
->>>>>>> 6cd1fb66
 use {MiniscriptKey, ToPublicKey};
 
 use bitcoin::secp256k1::XOnlyPublicKey;
@@ -46,9 +42,8 @@
 use ScriptContext;
 use Terminal;
 
-<<<<<<< HEAD
 /// Type alias for a signature/hashtype pair
-pub type ElementsSig = (secp256k1_zkp::Signature, elements::SigHashType);
+pub type ElementsSig = (secp256k1_zkp::ecdsa::Signature, elements::SigHashType);
 /// Type alias for 32 byte Preimage.
 pub type Preimage32 = [u8; 32];
 
@@ -58,42 +53,33 @@
 pub fn bitcoinsig_from_rawsig(rawsig: &[u8]) -> Result<ElementsSig, ::interpreter::Error> {
     let (flag, sig) = rawsig.split_last().unwrap();
     let flag = elements::SigHashType::from_u32(*flag as u32);
-    let sig = secp256k1_zkp::Signature::from_der(sig)?;
+    let sig = secp256k1_zkp::ecdsa::Signature::from_der(sig)?;
     Ok((sig, flag))
 }
-=======
-/// Type alias for 32 byte Preimage.
-pub type Preimage32 = [u8; 32];
->>>>>>> 6cd1fb66
 /// Trait describing a lookup table for signatures, hash preimages, etc.
 /// Every method has a default implementation that simply returns `None`
 /// on every query. Users are expected to override the methods that they
 /// have data for.
 pub trait Satisfier<Pk: MiniscriptKey + ToPublicKey> {
-<<<<<<< HEAD
-    /// Given a public key, look up a signature with that key
-    fn lookup_sig(&self, _: &Pk) -> Option<ElementsSig> {
-=======
     /// Given a public key, look up an ECDSA signature with that key
-    fn lookup_ecdsa_sig(&self, _: &Pk) -> Option<bitcoin::EcdsaSig> {
+    fn lookup_ecdsa_sig(&self, _: &Pk) -> Option<ElementsSig> {
         None
     }
 
     /// Lookup the tap key spend sig
-    fn lookup_tap_key_spend_sig(&self) -> Option<bitcoin::SchnorrSig> {
+    fn lookup_tap_key_spend_sig(&self) -> Option<elements::SchnorrSig> {
         None
     }
 
     /// Given a public key and a associated leaf hash, look up an schnorr signature with that key
-    fn lookup_tap_leaf_script_sig(&self, _: &Pk, _: &TapLeafHash) -> Option<bitcoin::SchnorrSig> {
+    fn lookup_tap_leaf_script_sig(&self, _: &Pk, _: &TapLeafHash) -> Option<elements::SchnorrSig> {
         None
     }
 
     /// Obtain a reference to the control block for a ver and script
     fn lookup_tap_control_block_map(
         &self,
-    ) -> Option<&BTreeMap<ControlBlock, (bitcoin::Script, LeafVersion)>> {
->>>>>>> 6cd1fb66
+    ) -> Option<&BTreeMap<ControlBlock, (elements::Script, LeafVersion)>> {
         None
     }
 
@@ -106,10 +92,7 @@
     /// Even if signatures for public key Hashes are not available, the users
     /// can use this map to provide pkh -> pk mapping which can be useful
     /// for dissatisfying pkh.
-    fn lookup_pkh_ecdsa_sig(
-        &self,
-        _: &Pk::Hash,
-    ) -> Option<(bitcoin::PublicKey, bitcoin::EcdsaSig)> {
+    fn lookup_pkh_ecdsa_sig(&self, _: &Pk::Hash) -> Option<(bitcoin::PublicKey, ElementsSig)> {
         None
     }
 
@@ -117,14 +100,10 @@
     /// Even if signatures for public key Hashes are not available, the users
     /// can use this map to provide pkh -> pk mapping which can be useful
     /// for dissatisfying pkh.
-<<<<<<< HEAD
-    fn lookup_pkh_sig(&self, _: &Pk::Hash) -> Option<(bitcoin::PublicKey, ElementsSig)> {
-=======
     fn lookup_pkh_tap_leaf_script_sig(
         &self,
         _: &(Pk::Hash, TapLeafHash),
-    ) -> Option<(XOnlyPublicKey, bitcoin::SchnorrSig)> {
->>>>>>> 6cd1fb66
+    ) -> Option<(bitcoin::XOnlyPublicKey, elements::SchnorrSig)> {
         None
     }
 
@@ -258,28 +237,20 @@
     }
 }
 
-<<<<<<< HEAD
 impl<Pk: MiniscriptKey + ToPublicKey> Satisfier<Pk> for HashMap<Pk, ElementsSig> {
-    fn lookup_sig(&self, key: &Pk) -> Option<ElementsSig> {
-=======
-impl<Pk: MiniscriptKey + ToPublicKey> Satisfier<Pk> for HashMap<Pk, bitcoin::EcdsaSig> {
-    fn lookup_ecdsa_sig(&self, key: &Pk) -> Option<bitcoin::EcdsaSig> {
->>>>>>> 6cd1fb66
+    fn lookup_ecdsa_sig(&self, key: &Pk) -> Option<ElementsSig> {
         self.get(key).map(|x| *x)
     }
 }
 
-<<<<<<< HEAD
-impl<Pk: MiniscriptKey + ToPublicKey> Satisfier<Pk> for HashMap<Pk::Hash, (Pk, ElementsSig)>
-where
-    Pk: MiniscriptKey + ToPublicKey,
+impl<Pk: MiniscriptKey + ToPublicKey> Satisfier<Pk>
+    for HashMap<(Pk, TapLeafHash), elements::SchnorrSig>
 {
-    fn lookup_sig(&self, key: &Pk) -> Option<ElementsSig> {
-=======
-impl<Pk: MiniscriptKey + ToPublicKey> Satisfier<Pk>
-    for HashMap<(Pk, TapLeafHash), bitcoin::SchnorrSig>
-{
-    fn lookup_tap_leaf_script_sig(&self, key: &Pk, h: &TapLeafHash) -> Option<bitcoin::SchnorrSig> {
+    fn lookup_tap_leaf_script_sig(
+        &self,
+        key: &Pk,
+        h: &TapLeafHash,
+    ) -> Option<elements::SchnorrSig> {
         // Unfortunately, there is no way to get a &(a, b) from &a and &b without allocating
         // If we change the signature the of lookup_tap_leaf_script_sig to accept a tuple. We would
         // face the same problem while satisfying PkK.
@@ -288,12 +259,11 @@
     }
 }
 
-impl<Pk: MiniscriptKey + ToPublicKey> Satisfier<Pk> for HashMap<Pk::Hash, (Pk, bitcoin::EcdsaSig)>
+impl<Pk: MiniscriptKey + ToPublicKey> Satisfier<Pk> for HashMap<Pk::Hash, (Pk, ElementsSig)>
 where
     Pk: MiniscriptKey + ToPublicKey,
 {
-    fn lookup_ecdsa_sig(&self, key: &Pk) -> Option<bitcoin::EcdsaSig> {
->>>>>>> 6cd1fb66
+    fn lookup_ecdsa_sig(&self, key: &Pk) -> Option<ElementsSig> {
         self.get(&key.to_pubkeyhash()).map(|x| x.1)
     }
 
@@ -301,82 +271,69 @@
         self.get(pk_hash).map(|x| x.0.clone())
     }
 
-<<<<<<< HEAD
-    fn lookup_pkh_sig(&self, pk_hash: &Pk::Hash) -> Option<(bitcoin::PublicKey, ElementsSig)> {
-=======
     fn lookup_pkh_ecdsa_sig(
         &self,
         pk_hash: &Pk::Hash,
-    ) -> Option<(bitcoin::PublicKey, bitcoin::EcdsaSig)> {
->>>>>>> 6cd1fb66
+    ) -> Option<(bitcoin::PublicKey, ElementsSig)> {
         self.get(pk_hash)
             .map(|&(ref pk, sig)| (pk.to_public_key(), sig))
     }
 }
 
 impl<Pk: MiniscriptKey + ToPublicKey> Satisfier<Pk>
-    for HashMap<(Pk::Hash, TapLeafHash), (Pk, bitcoin::SchnorrSig)>
+    for HashMap<(Pk::Hash, TapLeafHash), (Pk, elements::SchnorrSig)>
 where
     Pk: MiniscriptKey + ToPublicKey,
 {
-    fn lookup_tap_leaf_script_sig(&self, key: &Pk, h: &TapLeafHash) -> Option<bitcoin::SchnorrSig> {
+    fn lookup_tap_leaf_script_sig(
+        &self,
+        key: &Pk,
+        h: &TapLeafHash,
+    ) -> Option<elements::SchnorrSig> {
         self.get(&(key.to_pubkeyhash(), *h)).map(|x| x.1)
     }
 
     fn lookup_pkh_tap_leaf_script_sig(
         &self,
         pk_hash: &(Pk::Hash, TapLeafHash),
-    ) -> Option<(XOnlyPublicKey, bitcoin::SchnorrSig)> {
+    ) -> Option<(XOnlyPublicKey, elements::SchnorrSig)> {
         self.get(pk_hash)
             .map(|&(ref pk, sig)| (pk.to_x_only_pubkey(), sig))
     }
 }
 
 impl<'a, Pk: MiniscriptKey + ToPublicKey, S: Satisfier<Pk>> Satisfier<Pk> for &'a S {
-<<<<<<< HEAD
-    fn lookup_sig(&self, p: &Pk) -> Option<ElementsSig> {
-        (**self).lookup_sig(p)
-=======
-    fn lookup_ecdsa_sig(&self, p: &Pk) -> Option<bitcoin::EcdsaSig> {
+    fn lookup_ecdsa_sig(&self, p: &Pk) -> Option<ElementsSig> {
         (**self).lookup_ecdsa_sig(p)
     }
 
-    fn lookup_tap_leaf_script_sig(&self, p: &Pk, h: &TapLeafHash) -> Option<bitcoin::SchnorrSig> {
+    fn lookup_tap_leaf_script_sig(&self, p: &Pk, h: &TapLeafHash) -> Option<elements::SchnorrSig> {
         (**self).lookup_tap_leaf_script_sig(p, h)
->>>>>>> 6cd1fb66
     }
 
     fn lookup_pkh_pk(&self, pkh: &Pk::Hash) -> Option<Pk> {
         (**self).lookup_pkh_pk(pkh)
     }
 
-<<<<<<< HEAD
-    fn lookup_pkh_sig(&self, pkh: &Pk::Hash) -> Option<(bitcoin::PublicKey, ElementsSig)> {
-        (**self).lookup_pkh_sig(pkh)
-=======
-    fn lookup_pkh_ecdsa_sig(
-        &self,
-        pkh: &Pk::Hash,
-    ) -> Option<(bitcoin::PublicKey, bitcoin::EcdsaSig)> {
+    fn lookup_pkh_ecdsa_sig(&self, pkh: &Pk::Hash) -> Option<(bitcoin::PublicKey, ElementsSig)> {
         (**self).lookup_pkh_ecdsa_sig(pkh)
     }
 
-    fn lookup_tap_key_spend_sig(&self) -> Option<bitcoin::SchnorrSig> {
+    fn lookup_tap_key_spend_sig(&self) -> Option<elements::SchnorrSig> {
         (**self).lookup_tap_key_spend_sig()
     }
 
     fn lookup_pkh_tap_leaf_script_sig(
         &self,
         pkh: &(Pk::Hash, TapLeafHash),
-    ) -> Option<(XOnlyPublicKey, bitcoin::SchnorrSig)> {
+    ) -> Option<(XOnlyPublicKey, elements::SchnorrSig)> {
         (**self).lookup_pkh_tap_leaf_script_sig(pkh)
     }
 
     fn lookup_tap_control_block_map(
         &self,
-    ) -> Option<&BTreeMap<ControlBlock, (bitcoin::Script, LeafVersion)>> {
+    ) -> Option<&BTreeMap<ControlBlock, (elements::Script, LeafVersion)>> {
         (**self).lookup_tap_control_block_map()
->>>>>>> 6cd1fb66
     }
 
     fn lookup_sha256(&self, h: sha256::Hash) -> Option<Preimage32> {
@@ -449,50 +406,37 @@
 }
 
 impl<'a, Pk: MiniscriptKey + ToPublicKey, S: Satisfier<Pk>> Satisfier<Pk> for &'a mut S {
-<<<<<<< HEAD
-    fn lookup_sig(&self, p: &Pk) -> Option<ElementsSig> {
-        (**self).lookup_sig(p)
-=======
-    fn lookup_ecdsa_sig(&self, p: &Pk) -> Option<bitcoin::EcdsaSig> {
+    fn lookup_ecdsa_sig(&self, p: &Pk) -> Option<ElementsSig> {
         (**self).lookup_ecdsa_sig(p)
     }
 
-    fn lookup_tap_leaf_script_sig(&self, p: &Pk, h: &TapLeafHash) -> Option<bitcoin::SchnorrSig> {
+    fn lookup_tap_leaf_script_sig(&self, p: &Pk, h: &TapLeafHash) -> Option<elements::SchnorrSig> {
         (**self).lookup_tap_leaf_script_sig(p, h)
     }
 
-    fn lookup_tap_key_spend_sig(&self) -> Option<bitcoin::SchnorrSig> {
+    fn lookup_tap_key_spend_sig(&self) -> Option<elements::SchnorrSig> {
         (**self).lookup_tap_key_spend_sig()
->>>>>>> 6cd1fb66
     }
 
     fn lookup_pkh_pk(&self, pkh: &Pk::Hash) -> Option<Pk> {
         (**self).lookup_pkh_pk(pkh)
     }
 
-<<<<<<< HEAD
-    fn lookup_pkh_sig(&self, pkh: &Pk::Hash) -> Option<(bitcoin::PublicKey, ElementsSig)> {
-        (**self).lookup_pkh_sig(pkh)
-=======
-    fn lookup_pkh_ecdsa_sig(
-        &self,
-        pkh: &Pk::Hash,
-    ) -> Option<(bitcoin::PublicKey, bitcoin::EcdsaSig)> {
+    fn lookup_pkh_ecdsa_sig(&self, pkh: &Pk::Hash) -> Option<(bitcoin::PublicKey, ElementsSig)> {
         (**self).lookup_pkh_ecdsa_sig(pkh)
     }
 
     fn lookup_pkh_tap_leaf_script_sig(
         &self,
         pkh: &(Pk::Hash, TapLeafHash),
-    ) -> Option<(XOnlyPublicKey, bitcoin::SchnorrSig)> {
+    ) -> Option<(XOnlyPublicKey, elements::SchnorrSig)> {
         (**self).lookup_pkh_tap_leaf_script_sig(pkh)
     }
 
     fn lookup_tap_control_block_map(
         &self,
-    ) -> Option<&BTreeMap<ControlBlock, (bitcoin::Script, LeafVersion)>> {
+    ) -> Option<&BTreeMap<ControlBlock, (elements::Script, LeafVersion)>> {
         (**self).lookup_tap_control_block_map()
->>>>>>> 6cd1fb66
     }
 
     fn lookup_sha256(&self, h: sha256::Hash) -> Option<Preimage32> {
@@ -572,10 +516,7 @@
             Pk: MiniscriptKey + ToPublicKey,
             $($ty: Satisfier< Pk>,)*
         {
-<<<<<<< HEAD
-            fn lookup_sig(&self, key: &Pk) -> Option<ElementsSig> {
-=======
-            fn lookup_ecdsa_sig(&self, key: &Pk) -> Option<bitcoin::EcdsaSig> {
+            fn lookup_ecdsa_sig(&self, key: &Pk) -> Option<ElementsSig> {
                 let &($(ref $ty,)*) = self;
                 $(
                     if let Some(result) = $ty.lookup_ecdsa_sig(key) {
@@ -585,7 +526,7 @@
                 None
             }
 
-            fn lookup_tap_key_spend_sig(&self) -> Option<bitcoin::SchnorrSig> {
+            fn lookup_tap_key_spend_sig(&self) -> Option<elements::SchnorrSig> {
                 let &($(ref $ty,)*) = self;
                 $(
                     if let Some(result) = $ty.lookup_tap_key_spend_sig() {
@@ -595,8 +536,7 @@
                 None
             }
 
-            fn lookup_tap_leaf_script_sig(&self, key: &Pk, h: &TapLeafHash) -> Option<bitcoin::SchnorrSig> {
->>>>>>> 6cd1fb66
+            fn lookup_tap_leaf_script_sig(&self, key: &Pk, h: &TapLeafHash) -> Option<elements::SchnorrSig> {
                 let &($(ref $ty,)*) = self;
                 $(
                     if let Some(result) = $ty.lookup_tap_leaf_script_sig(key, h) {
@@ -609,11 +549,7 @@
             fn lookup_pkh_ecdsa_sig(
                 &self,
                 key_hash: &Pk::Hash,
-<<<<<<< HEAD
             ) -> Option<(bitcoin::PublicKey, ElementsSig)> {
-=======
-            ) -> Option<(bitcoin::PublicKey, bitcoin::EcdsaSig)> {
->>>>>>> 6cd1fb66
                 let &($(ref $ty,)*) = self;
                 $(
                     if let Some(result) = $ty.lookup_pkh_ecdsa_sig(key_hash) {
@@ -626,7 +562,7 @@
             fn lookup_pkh_tap_leaf_script_sig(
                 &self,
                 key_hash: &(Pk::Hash, TapLeafHash),
-            ) -> Option<(XOnlyPublicKey, bitcoin::SchnorrSig)> {
+            ) -> Option<(XOnlyPublicKey, elements::SchnorrSig)> {
                 let &($(ref $ty,)*) = self;
                 $(
                     if let Some(result) = $ty.lookup_pkh_tap_leaf_script_sig(key_hash) {
@@ -651,7 +587,7 @@
 
             fn lookup_tap_control_block_map(
                 &self,
-            ) -> Option<&BTreeMap<ControlBlock, (bitcoin::Script, LeafVersion)>> {
+            ) -> Option<&BTreeMap<ControlBlock, (elements::Script, LeafVersion)>> {
                 let &($(ref $ty,)*) = self;
                 $(
                     if let Some(result) = $ty.lookup_tap_control_block_map() {
