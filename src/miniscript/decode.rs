--- conflicted
+++ resolved
@@ -101,7 +101,7 @@
     /// 7 elements with possibly empty values.
     ///
     /// CAT CAT CAT CAT CAT CAT <pref> SWAP CAT /*Now we hashoutputs on stack */
-    /// HASH256  
+    /// HASH256
     /// DEPTH <10> SUB PICK EQUALVERIFY
     OutputsPref(Vec<u8>),
     // Wrappers
@@ -282,7 +282,6 @@
                                     ))?
                                 },
                             ),
-<<<<<<< HEAD
                             Tk::PickPush4(ver), Tk::Sub, Tk::Depth => match_token!(
                                 tokens,
                                 Tk::Num(2) => {
@@ -301,8 +300,6 @@
                                         },
                                 ),
                             ),
-=======
->>>>>>> fe9d2bed
                             Tk::Num(k) => {
                                 non_term.push(NonTerm::Verify);
                                 non_term.push(NonTerm::ThreshW {
