// Miniscript
// Written in 2019 by
//     Andrew Poelstra <apoelstra@wpsoftware.net>
//
// To the extent possible under law, the author(s) have dedicated all
// copyright and related and neighboring rights to this software to
// the public domain worldwide. This software is distributed without
// any warranty.
//
// You should have received a copy of the CC0 Public Domain Dedication
// along with this software.
// If not, see <http://creativecommons.org/publicdomain/zero/1.0/>.
//

//! AST Elements
//!
//! Datatype describing a Miniscript "script fragment", which are the
//! building blocks of all Miniscripts. Each fragment has a unique
//! encoding in Bitcoin script, as well as a datatype. Full details
//! are given on the Miniscript website.

use std::fmt;
use std::str::FromStr;
use std::sync::Arc;

<<<<<<< HEAD
use elements::hashes::hex::FromHex;
use elements::hashes::{hash160, ripemd160};
use elements::{opcodes, script};
=======
use bitcoin::blockdata::{opcodes, script};
use sync::Arc;
>>>>>>> f6dc9458

use super::limits::{MAX_SCRIPT_ELEMENT_SIZE, MAX_STANDARD_P2WSH_STACK_ITEM_SIZE};
use crate::extensions::ParseableExt;
use crate::miniscript::context::SigType;
use crate::miniscript::types::{self, Property};
use crate::miniscript::ScriptContext;
use crate::util::MsKeyBuilder;
use crate::{
    errstr, expression, script_num_size, Error, ExtTranslator, Extension, ForEachKey,
    Miniscript, MiniscriptKey, Terminal, ToPublicKey, TranslateExt, TranslatePk, Translator,
};

impl<Pk: MiniscriptKey, Ctx: ScriptContext, Ext: Extension> Terminal<Pk, Ctx, Ext> {
    /// Internal helper function for displaying wrapper types; returns
    /// a character to display before the `:` as well as a reference
    /// to the wrapped type to allow easy recursion
    fn wrap_char(&self) -> Option<(char, &Arc<Miniscript<Pk, Ctx, Ext>>)> {
        match *self {
            Terminal::Alt(ref sub) => Some(('a', sub)),
            Terminal::Swap(ref sub) => Some(('s', sub)),
            Terminal::Check(ref sub) => Some(('c', sub)),
            Terminal::DupIf(ref sub) => Some(('d', sub)),
            Terminal::Verify(ref sub) => Some(('v', sub)),
            Terminal::NonZero(ref sub) => Some(('j', sub)),
            Terminal::ZeroNotEqual(ref sub) => Some(('n', sub)),
            Terminal::AndV(ref sub, ref r) if r.node == Terminal::True => Some(('t', sub)),
            Terminal::OrI(ref sub, ref r) if r.node == Terminal::False => Some(('u', sub)),
            Terminal::OrI(ref l, ref sub) if l.node == Terminal::False => Some(('l', sub)),
            _ => None,
        }
    }
}

impl<Pk, Q, Ctx, Ext> TranslatePk<Pk, Q> for Terminal<Pk, Ctx, Ext>
where
    Pk: MiniscriptKey,
    Q: MiniscriptKey,
    Ctx: ScriptContext,
    Ext: Extension,
{
    type Output = Terminal<Q, Ctx, Ext>;

    /// Converts an AST element with one public key type to one of another public key type.
    fn translate_pk<T, E>(&self, translate: &mut T) -> Result<Self::Output, E>
    where
        T: Translator<Pk, Q, E>,
    {
        self.real_translate_pk(translate)
    }
}

impl<Pk, Ctx, Ext, QExt> TranslateExt<Ext, QExt> for Terminal<Pk, Ctx, Ext>
where
    Pk: MiniscriptKey,
    Ctx: ScriptContext,
    Ext: Extension,
    QExt: Extension,
    Ext: TranslateExt<Ext, QExt, Output = QExt>,
{
    type Output = Terminal<Pk, Ctx, <Ext as TranslateExt<Ext, QExt>>::Output>;

    fn translate_ext<T, E>(&self, translator: &mut T) -> Result<Self::Output, E>
    where
        T: ExtTranslator<Ext, QExt, E>,
    {
        self.real_translate_ext(translator)
    }
}

impl<Pk: MiniscriptKey, Ctx: ScriptContext, Ext: Extension> Terminal<Pk, Ctx, Ext> {
    pub(super) fn real_for_each_key<'a, F: FnMut(&'a Pk) -> bool>(&'a self, pred: &mut F) -> bool
    where
        Pk: 'a,
        Pk::RawPkHash: 'a,
    {
        match *self {
            Terminal::PkK(ref p) => pred(p),
            Terminal::PkH(ref p) => pred(p),
            Terminal::RawPkH(..)
            | Terminal::After(..)
            | Terminal::Older(..)
            | Terminal::Sha256(..)
            | Terminal::Hash256(..)
            | Terminal::Ripemd160(..)
            | Terminal::Hash160(..)
            | Terminal::True
            | Terminal::False => true,
            Terminal::Alt(ref sub)
            | Terminal::Swap(ref sub)
            | Terminal::Check(ref sub)
            | Terminal::DupIf(ref sub)
            | Terminal::Verify(ref sub)
            | Terminal::NonZero(ref sub)
            | Terminal::ZeroNotEqual(ref sub) => sub.real_for_each_key(pred),
            Terminal::AndV(ref left, ref right)
            | Terminal::AndB(ref left, ref right)
            | Terminal::OrB(ref left, ref right)
            | Terminal::OrD(ref left, ref right)
            | Terminal::OrC(ref left, ref right)
            | Terminal::OrI(ref left, ref right) => {
                left.real_for_each_key(&mut *pred) && right.real_for_each_key(pred)
            }
            Terminal::AndOr(ref a, ref b, ref c) => {
                a.real_for_each_key(&mut *pred)
                    && b.real_for_each_key(&mut *pred)
                    && c.real_for_each_key(pred)
            }
            Terminal::Thresh(_, ref subs) => subs.iter().all(|sub| sub.real_for_each_key(pred)),
            Terminal::Multi(_, ref keys) | Terminal::MultiA(_, ref keys) => {
                keys.iter().all(|key| pred(key))
            }
            Terminal::Ext(ref _e) => true,
        }
    }

    pub(super) fn real_translate_pk<Q, CtxQ, T, E>(
        &self,
        t: &mut T,
    ) -> Result<Terminal<Q, CtxQ, Ext>, E>
    where
        Q: MiniscriptKey,
        CtxQ: ScriptContext,
        T: Translator<Pk, Q, E>,
    {
        let frag: Terminal<Q, CtxQ, _> = match *self {
            Terminal::PkK(ref p) => Terminal::PkK(t.pk(p)?),
            Terminal::PkH(ref p) => Terminal::PkH(t.pk(p)?),
            Terminal::RawPkH(ref p) => Terminal::RawPkH(t.pkh(p)?),
            Terminal::After(n) => Terminal::After(n),
            Terminal::Older(n) => Terminal::Older(n),
            Terminal::Sha256(ref x) => Terminal::Sha256(t.sha256(&x)?),
            Terminal::Hash256(ref x) => Terminal::Hash256(t.hash256(&x)?),
            Terminal::Ripemd160(ref x) => Terminal::Ripemd160(t.ripemd160(&x)?),
            Terminal::Hash160(ref x) => Terminal::Hash160(t.hash160(&x)?),
            Terminal::True => Terminal::True,
            Terminal::False => Terminal::False,
            Terminal::Alt(ref sub) => Terminal::Alt(Arc::new(sub.real_translate_pk(t)?)),
            Terminal::Swap(ref sub) => Terminal::Swap(Arc::new(sub.real_translate_pk(t)?)),
            Terminal::Check(ref sub) => Terminal::Check(Arc::new(sub.real_translate_pk(t)?)),
            Terminal::DupIf(ref sub) => Terminal::DupIf(Arc::new(sub.real_translate_pk(t)?)),
            Terminal::Verify(ref sub) => Terminal::Verify(Arc::new(sub.real_translate_pk(t)?)),
            Terminal::NonZero(ref sub) => Terminal::NonZero(Arc::new(sub.real_translate_pk(t)?)),
            Terminal::ZeroNotEqual(ref sub) => {
                Terminal::ZeroNotEqual(Arc::new(sub.real_translate_pk(t)?))
            }
            Terminal::AndV(ref left, ref right) => Terminal::AndV(
                Arc::new(left.real_translate_pk(t)?),
                Arc::new(right.real_translate_pk(t)?),
            ),
            Terminal::AndB(ref left, ref right) => Terminal::AndB(
                Arc::new(left.real_translate_pk(t)?),
                Arc::new(right.real_translate_pk(t)?),
            ),
            Terminal::AndOr(ref a, ref b, ref c) => Terminal::AndOr(
                Arc::new(a.real_translate_pk(t)?),
                Arc::new(b.real_translate_pk(t)?),
                Arc::new(c.real_translate_pk(t)?),
            ),
            Terminal::OrB(ref left, ref right) => Terminal::OrB(
                Arc::new(left.real_translate_pk(t)?),
                Arc::new(right.real_translate_pk(t)?),
            ),
            Terminal::OrD(ref left, ref right) => Terminal::OrD(
                Arc::new(left.real_translate_pk(t)?),
                Arc::new(right.real_translate_pk(t)?),
            ),
            Terminal::OrC(ref left, ref right) => Terminal::OrC(
                Arc::new(left.real_translate_pk(t)?),
                Arc::new(right.real_translate_pk(t)?),
            ),
            Terminal::OrI(ref left, ref right) => Terminal::OrI(
                Arc::new(left.real_translate_pk(t)?),
                Arc::new(right.real_translate_pk(t)?),
            ),
            Terminal::Thresh(k, ref subs) => {
                let subs: Result<Vec<Arc<Miniscript<Q, _, _>>>, _> = subs
                    .iter()
                    .map(|s| s.real_translate_pk(t).map(Arc::new))
                    .collect();
                Terminal::Thresh(k, subs?)
            }
            Terminal::Multi(k, ref keys) => {
                let keys: Result<Vec<Q>, _> = keys.iter().map(|k| t.pk(k)).collect();
                Terminal::Multi(k, keys?)
            }
            Terminal::MultiA(k, ref keys) => {
                let keys: Result<Vec<Q>, _> = keys.iter().map(|k| t.pk(k)).collect();
                Terminal::MultiA(k, keys?)
            }
            // Translate Pk does not translate extensions
            // use TranslateExt
            Terminal::Ext(ref e) => Terminal::Ext(e.clone()),
        };
        Ok(frag)
    }

    pub(super) fn real_translate_ext<T, E, ExtQ>(
        &self,
        t: &mut T,
    ) -> Result<Terminal<Pk, Ctx, ExtQ>, E>
    where
        ExtQ: Extension,
        T: ExtTranslator<Ext, ExtQ, E>,
        Ext: TranslateExt<Ext, ExtQ, Output = ExtQ>,
    {
        let frag: Terminal<Pk, Ctx, ExtQ> = match *self {
            Terminal::PkK(ref p) => Terminal::PkK(p.clone()),
            Terminal::PkH(ref p) => Terminal::PkH(p.clone()),
            Terminal::RawPkH(ref h) => Terminal::RawPkH(h.clone()),
            Terminal::After(n) => Terminal::After(n),
            Terminal::Older(n) => Terminal::Older(n),
            Terminal::Sha256(ref x) => Terminal::Sha256(x.clone()),
            Terminal::Hash256(ref x) => Terminal::Hash256(x.clone()),
            Terminal::Ripemd160(x) => Terminal::Ripemd160(x),
            Terminal::Hash160(x) => Terminal::Hash160(x),
            Terminal::True => Terminal::True,
            Terminal::False => Terminal::False,
            Terminal::Alt(ref sub) => Terminal::Alt(Arc::new(sub.real_translate_ext(t)?)),
            Terminal::Swap(ref sub) => Terminal::Swap(Arc::new(sub.real_translate_ext(t)?)),
            Terminal::Check(ref sub) => Terminal::Check(Arc::new(sub.real_translate_ext(t)?)),
            Terminal::DupIf(ref sub) => Terminal::DupIf(Arc::new(sub.real_translate_ext(t)?)),
            Terminal::Verify(ref sub) => Terminal::Verify(Arc::new(sub.real_translate_ext(t)?)),
            Terminal::NonZero(ref sub) => Terminal::NonZero(Arc::new(sub.real_translate_ext(t)?)),
            Terminal::ZeroNotEqual(ref sub) => {
                Terminal::ZeroNotEqual(Arc::new(sub.real_translate_ext(t)?))
            }
            Terminal::AndV(ref left, ref right) => Terminal::AndV(
                Arc::new(left.real_translate_ext(t)?),
                Arc::new(right.real_translate_ext(t)?),
            ),
            Terminal::AndB(ref left, ref right) => Terminal::AndB(
                Arc::new(left.real_translate_ext(t)?),
                Arc::new(right.real_translate_ext(t)?),
            ),
            Terminal::AndOr(ref a, ref b, ref c) => Terminal::AndOr(
                Arc::new(a.real_translate_ext(t)?),
                Arc::new(b.real_translate_ext(t)?),
                Arc::new(c.real_translate_ext(t)?),
            ),
            Terminal::OrB(ref left, ref right) => Terminal::OrB(
                Arc::new(left.real_translate_ext(t)?),
                Arc::new(right.real_translate_ext(t)?),
            ),
            Terminal::OrD(ref left, ref right) => Terminal::OrD(
                Arc::new(left.real_translate_ext(t)?),
                Arc::new(right.real_translate_ext(t)?),
            ),
            Terminal::OrC(ref left, ref right) => Terminal::OrC(
                Arc::new(left.real_translate_ext(t)?),
                Arc::new(right.real_translate_ext(t)?),
            ),
            Terminal::OrI(ref left, ref right) => Terminal::OrI(
                Arc::new(left.real_translate_ext(t)?),
                Arc::new(right.real_translate_ext(t)?),
            ),
            Terminal::Thresh(k, ref subs) => {
                let subs: Result<Vec<Arc<Miniscript<Pk, _, _>>>, _> = subs
                    .iter()
                    .map(|s| s.real_translate_ext(t).map(Arc::new))
                    .collect();
                Terminal::Thresh(k, subs?)
            }
            Terminal::Multi(k, ref keys) => Terminal::Multi(k, keys.clone()),
            Terminal::MultiA(k, ref keys) => Terminal::MultiA(k, keys.clone()),
            Terminal::Ext(ref e) => Terminal::Ext(e.translate_ext(t)?),
        };
        Ok(frag)
    }
}

impl<Pk, Ctx, Ext> ForEachKey<Pk> for Terminal<Pk, Ctx, Ext>
where
    Pk: MiniscriptKey,
    Ctx: ScriptContext,
    Ext: Extension,
{
    fn for_each_key<'a, F: FnMut(&'a Pk) -> bool>(&'a self, mut pred: F) -> bool
    where
        Pk: 'a,
        Pk::RawPkHash: 'a,
    {
        self.real_for_each_key(&mut pred)
    }
}

impl<Pk, Ctx, Ext> fmt::Debug for Terminal<Pk, Ctx, Ext>
where
    Pk: MiniscriptKey,
    Ctx: ScriptContext,
    Ext: Extension,
{
    fn fmt(&self, f: &mut fmt::Formatter<'_>) -> fmt::Result {
        f.write_str("[")?;
        if let Ok(type_map) = types::Type::type_check(self, |_| None) {
            f.write_str(match type_map.corr.base {
                types::Base::B => "B",
                types::Base::K => "K",
                types::Base::V => "V",
                types::Base::W => "W",
            })?;
            fmt::Write::write_char(f, '/')?;
            f.write_str(match type_map.corr.input {
                types::Input::Zero => "z",
                types::Input::One => "o",
                types::Input::OneNonZero => "on",
                types::Input::Any => "",
                types::Input::AnyNonZero => "n",
            })?;
            if type_map.corr.dissatisfiable {
                fmt::Write::write_char(f, 'd')?;
            }
            if type_map.corr.unit {
                fmt::Write::write_char(f, 'u')?;
            }
            f.write_str(match type_map.mall.dissat {
                types::Dissat::None => "f",
                types::Dissat::Unique => "e",
                types::Dissat::Unknown => "",
            })?;
            if type_map.mall.safe {
                fmt::Write::write_char(f, 's')?;
            }
            if type_map.mall.non_malleable {
                fmt::Write::write_char(f, 'm')?;
            }
        } else {
            f.write_str("TYPECHECK FAILED")?;
        }
        f.write_str("]")?;
        if let Some((ch, sub)) = self.wrap_char() {
            fmt::Write::write_char(f, ch)?;
            if sub.node.wrap_char().is_none() {
                fmt::Write::write_char(f, ':')?;
            }
            write!(f, "{:?}", sub)
        } else {
            match *self {
                Terminal::PkK(ref pk) => write!(f, "pk_k({:?})", pk),
                Terminal::PkH(ref pk) => write!(f, "pk_h({:?})", pk),
                Terminal::RawPkH(ref pkh) => write!(f, "pk_h({:?})", pkh),
                Terminal::After(t) => write!(f, "after({})", t),
                Terminal::Older(t) => write!(f, "older({})", t),
                Terminal::Sha256(ref h) => write!(f, "sha256({})", h),
                Terminal::Hash256(ref h) => write!(f, "hash256({})", h),
                Terminal::Ripemd160(ref h) => write!(f, "ripemd160({})", h),
                Terminal::Hash160(ref h) => write!(f, "hash160({})", h),
                Terminal::True => f.write_str("1"),
                Terminal::False => f.write_str("0"),
                Terminal::Ext(ref e) => write!(f, "{:?}", e),
                Terminal::AndV(ref l, ref r) => write!(f, "and_v({:?},{:?})", l, r),
                Terminal::AndB(ref l, ref r) => write!(f, "and_b({:?},{:?})", l, r),
                Terminal::AndOr(ref a, ref b, ref c) => {
                    if c.node == Terminal::False {
                        write!(f, "and_n({:?},{:?})", a, b)
                    } else {
                        write!(f, "andor({:?},{:?},{:?})", a, b, c)
                    }
                }
                Terminal::OrB(ref l, ref r) => write!(f, "or_b({:?},{:?})", l, r),
                Terminal::OrD(ref l, ref r) => write!(f, "or_d({:?},{:?})", l, r),
                Terminal::OrC(ref l, ref r) => write!(f, "or_c({:?},{:?})", l, r),
                Terminal::OrI(ref l, ref r) => write!(f, "or_i({:?},{:?})", l, r),
                Terminal::Thresh(k, ref subs) => {
                    write!(f, "thresh({}", k)?;
                    for s in subs {
                        write!(f, ",{:?}", s)?;
                    }
                    f.write_str(")")
                }
                Terminal::Multi(k, ref keys) => {
                    write!(f, "multi({}", k)?;
                    for k in keys {
                        write!(f, ",{:?}", k)?;
                    }
                    f.write_str(")")
                }
                Terminal::MultiA(k, ref keys) => {
                    write!(f, "multi_a({}", k)?;
                    for k in keys {
                        write!(f, ",{}", k)?;
                    }
                    f.write_str(")")
                }
                _ => unreachable!(),
            }
        }
    }
}

impl<Pk, Ctx, Ext> fmt::Display for Terminal<Pk, Ctx, Ext>
where
    Pk: MiniscriptKey,
    Ctx: ScriptContext,
    Ext: Extension,
{
    fn fmt(&self, f: &mut fmt::Formatter<'_>) -> fmt::Result {
        match *self {
            Terminal::PkK(ref pk) => write!(f, "pk_k({})", pk),
            Terminal::PkH(ref pk) => write!(f, "pk_h({})", pk),
            Terminal::RawPkH(ref pkh) => write!(f, "pk_h({})", pkh),
            Terminal::After(t) => write!(f, "after({})", t),
            Terminal::Older(t) => write!(f, "older({})", t),
            Terminal::Sha256(ref h) => write!(f, "sha256({})", h),
            Terminal::Hash256(ref h) => write!(f, "hash256({})", h),
            Terminal::Ripemd160(ref h) => write!(f, "ripemd160({})", h),
            Terminal::Hash160(ref h) => write!(f, "hash160({})", h),
            Terminal::True => f.write_str("1"),
            Terminal::False => f.write_str("0"),
            Terminal::Ext(ref e) => write!(f, "{}", e),
            Terminal::AndV(ref l, ref r) if r.node != Terminal::True => {
                write!(f, "and_v({},{})", l, r)
            }
            Terminal::AndB(ref l, ref r) => write!(f, "and_b({},{})", l, r),
            Terminal::AndOr(ref a, ref b, ref c) => {
                if c.node == Terminal::False {
                    write!(f, "and_n({},{})", a, b)
                } else {
                    write!(f, "andor({},{},{})", a, b, c)
                }
            }
            Terminal::OrB(ref l, ref r) => write!(f, "or_b({},{})", l, r),
            Terminal::OrD(ref l, ref r) => write!(f, "or_d({},{})", l, r),
            Terminal::OrC(ref l, ref r) => write!(f, "or_c({},{})", l, r),
            Terminal::OrI(ref l, ref r)
                if l.node != Terminal::False && r.node != Terminal::False =>
            {
                write!(f, "or_i({},{})", l, r)
            }
            Terminal::Thresh(k, ref subs) => {
                write!(f, "thresh({}", k)?;
                for s in subs {
                    write!(f, ",{}", s)?;
                }
                f.write_str(")")
            }
            Terminal::Multi(k, ref keys) => {
                write!(f, "multi({}", k)?;
                for k in keys {
                    write!(f, ",{}", k)?;
                }
                f.write_str(")")
            }
            Terminal::MultiA(k, ref keys) => {
                write!(f, "multi_a({}", k)?;
                for k in keys {
                    write!(f, ",{}", k)?;
                }
                f.write_str(")")
            }
            // wrappers
            _ => {
                if let Some((ch, sub)) = self.wrap_char() {
                    if ch == 'c' {
                        if let Terminal::PkK(ref pk) = sub.node {
                            // alias: pk(K) = c:pk_k(K)
                            return write!(f, "pk({})", pk);
                        } else if let Terminal::RawPkH(ref pkh) = sub.node {
                            // `RawPkH` is currently unsupported in the descriptor spec
                            // alias: pkh(K) = c:pk_h(K)
                            return write!(f, "pkh({})", pkh);
                        } else if let Terminal::PkH(ref pk) = sub.node {
                            // alias: pkh(K) = c:pk_h(K)
                            return write!(f, "pkh({})", &pk.to_pubkeyhash());
                        }
                    }

                    fmt::Write::write_char(f, ch)?;
                    match sub.node.wrap_char() {
                        None => {
                            fmt::Write::write_char(f, ':')?;
                        }
                        // Add a ':' wrapper if there are other wrappers apart from c:pk_k()
                        // tvc:pk_k() -> tv:pk()
                        Some(('c', ms)) => match ms.node {
                            Terminal::PkK(_) | Terminal::PkH(_) | Terminal::RawPkH(_) => {
                                fmt::Write::write_char(f, ':')?
                            }
                            _ => {}
                        },
                        _ => {}
                    };
                    write!(f, "{}", sub)
                } else {
                    unreachable!();
                }
            }
        }
    }
}

impl_from_tree!(
    ;Ctx; ScriptContext,
    Arc<Terminal<Pk, Ctx, Ext>>,
    => Ext ; Extension,
    fn from_tree(top: &expression::Tree<'_>) -> Result<Arc<Terminal<Pk, Ctx, Ext>>, Error> {
        Ok(Arc::new(expression::FromTree::from_tree(top)?))
    }
);

impl_from_tree!(
    ;Ctx; ScriptContext,
    Terminal<Pk, Ctx, Ext>,
    => Ext ; Extension,
    fn from_tree(top: &expression::Tree<'_>) -> Result<Terminal<Pk, Ctx, Ext>, Error> {
        let mut aliased_wrap;
        let frag_name;
        let frag_wrap;
        let mut name_split = top.name.split(':');
        match (name_split.next(), name_split.next(), name_split.next()) {
            (None, _, _) => {
                frag_name = "";
                frag_wrap = "";
            }
            (Some(name), None, _) => {
                if name == "pk" {
                    frag_name = "pk_k";
                    frag_wrap = "c";
                } else if name == "pkh" {
                    frag_name = "pk_h";
                    frag_wrap = "c";
                } else {
                    frag_name = name;
                    frag_wrap = "";
                }
            }
            (Some(wrap), Some(name), None) => {
                if wrap.is_empty() {
                    return Err(Error::Unexpected(top.name.to_owned()));
                }
                if name == "pk" {
                    frag_name = "pk_k";
                    aliased_wrap = wrap.to_owned();
                    aliased_wrap.push('c');
                    frag_wrap = &aliased_wrap;
                } else if name == "pkh" {
                    frag_name = "pk_h";
                    aliased_wrap = wrap.to_owned();
                    aliased_wrap.push('c');
                    frag_wrap = &aliased_wrap;
                } else {
                    frag_name = name;
                    frag_wrap = wrap;
                }
            }
            (Some(_), Some(_), Some(_)) => {
                return Err(Error::MultiColon(top.name.to_owned()));
            }
        }
        let mut unwrapped = match (frag_name, top.args.len()) {
            ("pk_k", 1) => {
                expression::terminal(&top.args[0], |x| Pk::from_str(x).map(Terminal::PkK))
            }
            ("pk_h", 1) => expression::terminal(&top.args[0], |x| Pk::from_str(x).map(Terminal::PkH)),
            ("after", 1) => expression::terminal(&top.args[0], |x| {
                expression::parse_num::<u32>(x).map(Terminal::After)
            }),
            ("older", 1) => expression::terminal(&top.args[0], |x| {
                expression::parse_num::<u32>(x).map(Terminal::Older)
            }),
            ("sha256", 1) => expression::terminal(&top.args[0], |x| {
                Pk::Sha256::from_str(x).map(Terminal::Sha256)
            }),
            ("hash256", 1) => expression::terminal(&top.args[0], |x| {
                Pk::Hash256::from_str(x).map(Terminal::Hash256)
            }),
            ("ripemd160", 1) => expression::terminal(&top.args[0], |x| {
                Pk::Ripemd160::from_str(x).map(Terminal::Ripemd160)
            }),
            ("hash160", 1) => expression::terminal(&top.args[0], |x| {
                Pk::Hash160::from_str(x).map(Terminal::Hash160)
            }),
            ("1", 0) => Ok(Terminal::True),
            ("0", 0) => Ok(Terminal::False),
            ("and_v", 2) => expression::binary(top, Terminal::AndV),
            ("and_b", 2) => expression::binary(top, Terminal::AndB),
            ("and_n", 2) => Ok(Terminal::AndOr(
                expression::FromTree::from_tree(&top.args[0])?,
                expression::FromTree::from_tree(&top.args[1])?,
                Arc::new(Miniscript::from_ast(Terminal::False)?),
            )),
            ("andor", 3) => Ok(Terminal::AndOr(
                expression::FromTree::from_tree(&top.args[0])?,
                expression::FromTree::from_tree(&top.args[1])?,
                expression::FromTree::from_tree(&top.args[2])?,
            )),
            ("or_b", 2) => expression::binary(top, Terminal::OrB),
            ("or_d", 2) => expression::binary(top, Terminal::OrD),
            ("or_c", 2) => expression::binary(top, Terminal::OrC),
            ("or_i", 2) => expression::binary(top, Terminal::OrI),
            ("thresh", n) => {
                if n == 0 {
                    return Err(errstr("no arguments given"));
                }
                let k = expression::terminal(&top.args[0], expression::parse_num::<u32>)? as usize;
                if k > n - 1 {
                    return Err(errstr("higher threshold than there are subexpressions"));
                }
                if n == 1 {
                    return Err(errstr("empty thresholds not allowed in descriptors"));
                }

                let subs: Result<Vec<Arc<Miniscript<Pk, Ctx, Ext>>>, _> = top.args[1..]
                    .iter()
                    .map(expression::FromTree::from_tree)
                    .collect();

                Ok(Terminal::Thresh(k, subs?))
            }
            ("multi", n) | ("multi_a", n) => {
                if n == 0 {
                    return Err(errstr("no arguments given"));
                }
                let k = expression::terminal(&top.args[0], expression::parse_num::<u32>)? as usize;
                if k > n - 1 {
                    return Err(errstr("higher threshold than there were keys in multi"));
                }

                let pks: Result<Vec<Pk>, _> = top.args[1..]
                    .iter()
                    .map(|sub| expression::terminal(sub, Pk::from_str))
                    .collect();

                if frag_name == "multi" {
                    pks.map(|pks| Terminal::Multi(k, pks))
                } else {
                    // must be multi_a
                    pks.map(|pks| Terminal::MultiA(k, pks))
                }
            }
            (name, _num_child) => {
                // If nothing matches try to parse as extension
                match Ext::from_name_tree(name, &top.args) {
                    Ok(e) => Ok(Terminal::Ext(e)),
                    Err(..) => Err(Error::Unexpected(format!(
                        "{}({} args) while parsing Miniscript",
                        top.name,
                        top.args.len(),
                    ))),
                }
            }
        }?;
        for ch in frag_wrap.chars().rev() {
            // Check whether the wrapper is valid under the current context
            let ms = Miniscript::from_ast(unwrapped)?;
            Ctx::check_global_validity(&ms)?;
            match ch {
                'a' => unwrapped = Terminal::Alt(Arc::new(ms)),
                's' => unwrapped = Terminal::Swap(Arc::new(ms)),
                'c' => unwrapped = Terminal::Check(Arc::new(ms)),
                'd' => unwrapped = Terminal::DupIf(Arc::new(ms)),
                'v' => unwrapped = Terminal::Verify(Arc::new(ms)),
                'j' => unwrapped = Terminal::NonZero(Arc::new(ms)),
                'n' => unwrapped = Terminal::ZeroNotEqual(Arc::new(ms)),
                't' => {
                    unwrapped = Terminal::AndV(
                        Arc::new(ms),
                        Arc::new(Miniscript::from_ast(Terminal::True)?),
                    )
                }
                'u' => {
                    unwrapped = Terminal::OrI(
                        Arc::new(ms),
                        Arc::new(Miniscript::from_ast(Terminal::False)?),
                    )
                }
                'l' => {
                    if ms.node == Terminal::False {
                        return Err(Error::LikelyFalse);
                    }
                    unwrapped = Terminal::OrI(
                        Arc::new(Miniscript::from_ast(Terminal::False)?),
                        Arc::new(ms),
                    )
                }
                x => return Err(Error::UnknownWrapper(x)),
            }
        }
        // Check whether the unwrapped miniscript is valid under the current context
        let ms = Miniscript::from_ast(unwrapped)?;
        Ctx::check_global_validity(&ms)?;
        Ok(ms.node)
    }
);

/// Helper trait to add a `push_astelem` method to `script::Builder`
trait PushAstElem<Pk: ToPublicKey, Ctx: ScriptContext, Ext: ParseableExt> {
    fn push_astelem(self, ast: &Miniscript<Pk, Ctx, Ext>) -> Self;
}

impl<Pk: ToPublicKey, Ctx: ScriptContext, Ext: ParseableExt> PushAstElem<Pk, Ctx, Ext>
    for script::Builder
{
    fn push_astelem(self, ast: &Miniscript<Pk, Ctx, Ext>) -> Self {
        ast.node.encode(self)
    }
}

/// Additional operations required on Script
/// for supporting Miniscript fragments that
/// have access to a global context
pub trait StackCtxOperations: Sized {
    /// pick an element indexed from the bottom of
    /// the stack. This cannot check whether the idx is within
    /// stack limits.
    /// Copies the element at index idx to the top of the stack
    /// Checks item equality against the specified target
    fn check_item_eq(self, idx: u32, target: &[u8]) -> Self;

    /// Since, there is a policy restriction that initial pushes must be
    /// only 80 bytes, we need user to provide suffix in separate items
    /// There can be atmost 7 cats, because the script element must be less
    /// than 520 bytes total in order to compute an hash256 on it.
    /// Even if the witness does not require 7 pushes, the user should push
    /// 7 elements with possibly empty values.
    ///
    /// Copies the script item at position and compare the hash256
    /// with it
    fn check_item_pref(self, idx: u32, pref: &[u8]) -> Self;
}

impl StackCtxOperations for script::Builder {
    fn check_item_eq(self, idx: u32, target: &[u8]) -> Self {
        self.push_opcode(opcodes::all::OP_DEPTH)
            .push_int(idx as i64)
            .push_opcode(opcodes::all::OP_SUB)
            .push_opcode(opcodes::all::OP_PICK)
            .push_slice(target)
            .push_opcode(opcodes::all::OP_EQUAL)
    }

    fn check_item_pref(self, idx: u32, pref: &[u8]) -> Self {
        let mut builder = self;
        // Initial Witness
        // The nuumber of maximum witness elements in the suffix
        let max_elems = MAX_SCRIPT_ELEMENT_SIZE / MAX_STANDARD_P2WSH_STACK_ITEM_SIZE + 1;
        for _ in 0..(max_elems - 1) {
            builder = builder.push_opcode(opcodes::all::OP_CAT);
        }
        builder = builder
            .push_slice(pref)
            .push_opcode(opcodes::all::OP_SWAP)
            .push_opcode(opcodes::all::OP_CAT);
        // Now the stack top is serialization of all the outputs
        builder = builder.push_opcode(opcodes::all::OP_HASH256);

        builder
            .push_opcode(opcodes::all::OP_DEPTH)
            .push_int(idx as i64)
            .push_opcode(opcodes::all::OP_SUB)
            .push_opcode(opcodes::all::OP_PICK)
            .push_opcode(opcodes::all::OP_EQUAL)
    }
}

impl<Pk: MiniscriptKey, Ctx: ScriptContext, Ext: Extension> Terminal<Pk, Ctx, Ext> {
    /// Encode the element as a fragment of Bitcoin Script. The inverse
    /// function, from Script to an AST element, is implemented in the
    /// `parse` module.
    pub fn encode(&self, mut builder: script::Builder) -> script::Builder
    where
        Pk: ToPublicKey,
        Ext: ParseableExt,
    {
        match *self {
            Terminal::PkK(ref pk) => builder.push_ms_key::<_, Ctx>(pk),
            Terminal::PkH(ref pk) => builder
                .push_opcode(opcodes::all::OP_DUP)
                .push_opcode(opcodes::all::OP_HASH160)
                .push_ms_key_hash::<_, Ctx>(pk)
                .push_opcode(opcodes::all::OP_EQUALVERIFY),
            Terminal::RawPkH(ref hash) => builder
                .push_opcode(opcodes::all::OP_DUP)
                .push_opcode(opcodes::all::OP_HASH160)
                .push_slice(&Pk::hash_to_hash160(hash)[..])
                .push_opcode(opcodes::all::OP_EQUALVERIFY),
            Terminal::After(t) => builder
                .push_int(t as i64)
                .push_opcode(opcodes::all::OP_CLTV),
            Terminal::Older(t) => builder.push_int(t as i64).push_opcode(opcodes::all::OP_CSV),
            Terminal::Sha256(ref h) => builder
                .push_opcode(opcodes::all::OP_SIZE)
                .push_int(32)
                .push_opcode(opcodes::all::OP_EQUALVERIFY)
                .push_opcode(opcodes::all::OP_SHA256)
                .push_slice(&Pk::to_sha256(&h))
                .push_opcode(opcodes::all::OP_EQUAL),
            Terminal::Hash256(ref h) => builder
                .push_opcode(opcodes::all::OP_SIZE)
                .push_int(32)
                .push_opcode(opcodes::all::OP_EQUALVERIFY)
                .push_opcode(opcodes::all::OP_HASH256)
                .push_slice(&Pk::to_hash256(&h))
                .push_opcode(opcodes::all::OP_EQUAL),
            Terminal::Ripemd160(ref h) => builder
                .push_opcode(opcodes::all::OP_SIZE)
                .push_int(32)
                .push_opcode(opcodes::all::OP_EQUALVERIFY)
                .push_opcode(opcodes::all::OP_RIPEMD160)
                .push_slice(&Pk::to_ripemd160(&h))
                .push_opcode(opcodes::all::OP_EQUAL),
            Terminal::Hash160(ref h) => builder
                .push_opcode(opcodes::all::OP_SIZE)
                .push_int(32)
                .push_opcode(opcodes::all::OP_EQUALVERIFY)
                .push_opcode(opcodes::all::OP_HASH160)
                .push_slice(&Pk::to_hash160(&h))
                .push_opcode(opcodes::all::OP_EQUAL),
            Terminal::True => builder.push_opcode(opcodes::OP_TRUE),
            Terminal::False => builder.push_opcode(opcodes::OP_FALSE),
            Terminal::Alt(ref sub) => builder
                .push_opcode(opcodes::all::OP_TOALTSTACK)
                .push_astelem(sub)
                .push_opcode(opcodes::all::OP_FROMALTSTACK),
            Terminal::Swap(ref sub) => builder.push_opcode(opcodes::all::OP_SWAP).push_astelem(sub),
            Terminal::Check(ref sub) => builder
                .push_astelem(sub)
                .push_opcode(opcodes::all::OP_CHECKSIG),
            Terminal::DupIf(ref sub) => builder
                .push_opcode(opcodes::all::OP_DUP)
                .push_opcode(opcodes::all::OP_IF)
                .push_astelem(sub)
                .push_opcode(opcodes::all::OP_ENDIF),
            Terminal::Verify(ref sub) => builder.push_astelem(sub).push_verify(),
            Terminal::NonZero(ref sub) => builder
                .push_opcode(opcodes::all::OP_SIZE)
                .push_opcode(opcodes::all::OP_0NOTEQUAL)
                .push_opcode(opcodes::all::OP_IF)
                .push_astelem(sub)
                .push_opcode(opcodes::all::OP_ENDIF),
            Terminal::ZeroNotEqual(ref sub) => builder
                .push_astelem(sub)
                .push_opcode(opcodes::all::OP_0NOTEQUAL),
            Terminal::AndV(ref left, ref right) => builder.push_astelem(left).push_astelem(right),
            Terminal::AndB(ref left, ref right) => builder
                .push_astelem(left)
                .push_astelem(right)
                .push_opcode(opcodes::all::OP_BOOLAND),
            Terminal::AndOr(ref a, ref b, ref c) => builder
                .push_astelem(a)
                .push_opcode(opcodes::all::OP_NOTIF)
                .push_astelem(c)
                .push_opcode(opcodes::all::OP_ELSE)
                .push_astelem(b)
                .push_opcode(opcodes::all::OP_ENDIF),
            Terminal::OrB(ref left, ref right) => builder
                .push_astelem(left)
                .push_astelem(right)
                .push_opcode(opcodes::all::OP_BOOLOR),
            Terminal::OrD(ref left, ref right) => builder
                .push_astelem(left)
                .push_opcode(opcodes::all::OP_IFDUP)
                .push_opcode(opcodes::all::OP_NOTIF)
                .push_astelem(right)
                .push_opcode(opcodes::all::OP_ENDIF),
            Terminal::OrC(ref left, ref right) => builder
                .push_astelem(left)
                .push_opcode(opcodes::all::OP_NOTIF)
                .push_astelem(right)
                .push_opcode(opcodes::all::OP_ENDIF),
            Terminal::OrI(ref left, ref right) => builder
                .push_opcode(opcodes::all::OP_IF)
                .push_astelem(left)
                .push_opcode(opcodes::all::OP_ELSE)
                .push_astelem(right)
                .push_opcode(opcodes::all::OP_ENDIF),
            Terminal::Thresh(k, ref subs) => {
                builder = builder.push_astelem(&subs[0]);
                for sub in &subs[1..] {
                    builder = builder.push_astelem(sub).push_opcode(opcodes::all::OP_ADD);
                }
                builder
                    .push_int(k as i64)
                    .push_opcode(opcodes::all::OP_EQUAL)
            }
            Terminal::Multi(k, ref keys) => {
                debug_assert!(Ctx::sig_type() == SigType::Ecdsa);
                builder = builder.push_int(k as i64);
                for pk in keys {
                    builder = builder.push_key(&pk.to_public_key());
                }
                builder
                    .push_int(keys.len() as i64)
                    .push_opcode(opcodes::all::OP_CHECKMULTISIG)
            }
            Terminal::MultiA(k, ref keys) => {
                debug_assert!(Ctx::sig_type() == SigType::Schnorr);
                // keys must be atleast len 1 here, guaranteed by typing rules
                builder = builder.push_ms_key::<_, Ctx>(&keys[0]);
                builder = builder.push_opcode(opcodes::all::OP_CHECKSIG);
                for pk in keys.iter().skip(1) {
                    builder = builder.push_ms_key::<_, Ctx>(pk);
                    builder = builder.push_opcode(opcodes::all::OP_CHECKSIGADD);
                }
                builder
                    .push_int(k as i64)
                    .push_opcode(opcodes::all::OP_NUMEQUAL)
            }
            Terminal::Ext(ref e) => e.push_to_builder(builder),
        }
    }

    /// Size, in bytes of the script-pubkey. If this Miniscript is used outside
    /// of segwit (e.g. in a bare or P2SH descriptor), this quantity should be
    /// multiplied by 4 to compute the weight.
    ///
    /// In general, it is not recommended to use this function directly, but
    /// to instead call the corresponding function on a `Descriptor`, which
    /// will handle the segwit/non-segwit technicalities for you.
    pub fn script_size(&self) -> usize {
        match *self {
            Terminal::PkK(ref pk) => Ctx::pk_len(pk),
            Terminal::PkH(..) | Terminal::RawPkH(..) => 24,
            Terminal::After(n) => script_num_size(n as usize) + 1,
            Terminal::Older(n) => script_num_size(n as usize) + 1,
            Terminal::Sha256(..) => 33 + 6,
            Terminal::Hash256(..) => 33 + 6,
            Terminal::Ripemd160(..) => 21 + 6,
            Terminal::Hash160(..) => 21 + 6,
            Terminal::True => 1,
            Terminal::False => 1,
            Terminal::Alt(ref sub) => sub.node.script_size() + 2,
            Terminal::Swap(ref sub) => sub.node.script_size() + 1,
            Terminal::Check(ref sub) => sub.node.script_size() + 1,
            Terminal::DupIf(ref sub) => sub.node.script_size() + 3,
            Terminal::Verify(ref sub) => {
                sub.node.script_size() + if sub.ext.has_free_verify { 0 } else { 1 }
            }
            Terminal::NonZero(ref sub) => sub.node.script_size() + 4,
            Terminal::ZeroNotEqual(ref sub) => sub.node.script_size() + 1,
            Terminal::AndV(ref l, ref r) => l.node.script_size() + r.node.script_size(),
            Terminal::AndB(ref l, ref r) => l.node.script_size() + r.node.script_size() + 1,
            Terminal::AndOr(ref a, ref b, ref c) => {
                a.node.script_size() + b.node.script_size() + c.node.script_size() + 3
            }
            Terminal::OrB(ref l, ref r) => l.node.script_size() + r.node.script_size() + 1,
            Terminal::OrD(ref l, ref r) => l.node.script_size() + r.node.script_size() + 3,
            Terminal::OrC(ref l, ref r) => l.node.script_size() + r.node.script_size() + 2,
            Terminal::OrI(ref l, ref r) => l.node.script_size() + r.node.script_size() + 3,
            Terminal::Thresh(k, ref subs) => {
                assert!(!subs.is_empty(), "threshold must be nonempty");
                script_num_size(k) // k
                    + 1 // EQUAL
                    + subs.iter().map(|s| s.node.script_size()).sum::<usize>()
                    + subs.len() // ADD
                    - 1 // no ADD on first element
            }
            Terminal::Multi(k, ref pks) => {
                script_num_size(k)
                    + 1
                    + script_num_size(pks.len())
                    + pks.iter().map(|pk| Ctx::pk_len(pk)).sum::<usize>()
            }
            Terminal::MultiA(k, ref pks) => {
                script_num_size(k)
                    + 1 // NUMEQUAL
                    + pks.iter().map(|pk| Ctx::pk_len(pk)).sum::<usize>() // n keys
                    + pks.len() // n times CHECKSIGADD
            }
            Terminal::Ext(ref e) => e.script_size(),
        }
    }
}<|MERGE_RESOLUTION|>--- conflicted
+++ resolved
@@ -23,15 +23,7 @@
 use std::str::FromStr;
 use std::sync::Arc;
 
-<<<<<<< HEAD
-use elements::hashes::hex::FromHex;
-use elements::hashes::{hash160, ripemd160};
 use elements::{opcodes, script};
-=======
-use bitcoin::blockdata::{opcodes, script};
-use sync::Arc;
->>>>>>> f6dc9458
-
 use super::limits::{MAX_SCRIPT_ELEMENT_SIZE, MAX_STANDARD_P2WSH_STACK_ITEM_SIZE};
 use crate::extensions::ParseableExt;
 use crate::miniscript::context::SigType;
@@ -244,8 +236,8 @@
             Terminal::Older(n) => Terminal::Older(n),
             Terminal::Sha256(ref x) => Terminal::Sha256(x.clone()),
             Terminal::Hash256(ref x) => Terminal::Hash256(x.clone()),
-            Terminal::Ripemd160(x) => Terminal::Ripemd160(x),
-            Terminal::Hash160(x) => Terminal::Hash160(x),
+            Terminal::Ripemd160(ref x) => Terminal::Ripemd160(x.clone()),
+            Terminal::Hash160(ref x) => Terminal::Hash160(x.clone()),
             Terminal::True => Terminal::True,
             Terminal::False => Terminal::False,
             Terminal::Alt(ref sub) => Terminal::Alt(Arc::new(sub.real_translate_ext(t)?)),
