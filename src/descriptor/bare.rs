--- conflicted
+++ resolved
@@ -21,24 +21,17 @@
 use std::fmt;
 use std::str::FromStr;
 
-<<<<<<< HEAD
 use elements::{self, script, secp256k1_zkp, Script};
 
 use super::checksum::{desc_checksum, verify_checksum};
-use super::{DescriptorTrait, ElementsTrait, ELMTS_STR};
-=======
-use bitcoin::blockdata::script;
-use bitcoin::{Address, Network, Script};
-
-use super::checksum::{desc_checksum, verify_checksum};
->>>>>>> 511e66b9
+use super::ELMTS_STR;
 use crate::expression::{self, FromTree};
 use crate::miniscript::context::ScriptContext;
 use crate::policy::{semantic, Liftable};
 use crate::util::{varint_len, witness_to_scriptsig};
 use crate::{
-    BareCtx, Error, ForEach, ForEachKey, Miniscript, MiniscriptKey, Satisfier, ToPublicKey,
-    TranslatePk,
+    elementssig_to_rawsig, BareCtx, Error, ForEach, ForEachKey, Miniscript, MiniscriptKey,
+    Satisfier, ToPublicKey, TranslatePk,
 };
 
 /// Create a Bare Descriptor. That is descriptor that is
@@ -192,90 +185,6 @@
     }
 }
 
-<<<<<<< HEAD
-impl<Pk: MiniscriptKey> ElementsTrait<Pk> for Bare<Pk> {
-    fn blind_addr(
-        &self,
-        _blinder: Option<secp256k1_zkp::PublicKey>,
-        _params: &'static elements::AddressParams,
-    ) -> Result<elements::Address, Error>
-    where
-        Pk: ToPublicKey,
-    {
-        Err(Error::BareDescriptorAddr)
-    }
-}
-impl<Pk: MiniscriptKey> DescriptorTrait<Pk> for Bare<Pk> {
-    fn sanity_check(&self) -> Result<(), Error> {
-        self.ms.sanity_check()?;
-        Ok(())
-    }
-
-    fn address(&self, _network: &elements::AddressParams) -> Result<elements::Address, Error>
-    where
-        Pk: ToPublicKey,
-    {
-        Err(Error::BareDescriptorAddr)
-    }
-
-    fn script_pubkey(&self) -> Script
-    where
-        Pk: ToPublicKey,
-    {
-        self.spk()
-    }
-
-    fn unsigned_script_sig(&self) -> Script
-    where
-        Pk: ToPublicKey,
-    {
-        Script::new()
-    }
-
-    fn explicit_script(&self) -> Result<Script, Error>
-    where
-        Pk: ToPublicKey,
-    {
-        Ok(self.inner_script())
-    }
-
-    fn get_satisfaction<S>(&self, satisfier: S) -> Result<(Vec<Vec<u8>>, Script), Error>
-    where
-        Pk: ToPublicKey,
-        S: Satisfier<Pk>,
-    {
-        let ms = self.ms.satisfy(satisfier)?;
-        let script_sig = witness_to_scriptsig(&ms);
-        let witness = vec![];
-        Ok((witness, script_sig))
-    }
-
-    fn get_satisfaction_mall<S>(&self, satisfier: S) -> Result<(Vec<Vec<u8>>, Script), Error>
-    where
-        Pk: ToPublicKey,
-        S: Satisfier<Pk>,
-    {
-        let ms = self.ms.satisfy_malleable(satisfier)?;
-        let script_sig = witness_to_scriptsig(&ms);
-        let witness = vec![];
-        Ok((witness, script_sig))
-    }
-
-    fn max_satisfaction_weight(&self) -> Result<usize, Error> {
-        let scriptsig_len = self.ms.max_satisfaction_size()?;
-        Ok(4 * (varint_len(scriptsig_len) + scriptsig_len))
-    }
-
-    fn script_code(&self) -> Result<Script, Error>
-    where
-        Pk: ToPublicKey,
-    {
-        Ok(self.ecdsa_sighash_script_code())
-    }
-}
-
-=======
->>>>>>> 511e66b9
 impl<Pk: MiniscriptKey> ForEachKey<Pk> for Bare<Pk> {
     fn for_each_key<'a, F: FnMut(ForEach<'a, Pk>) -> bool>(&'a self, pred: F) -> bool
     where
@@ -343,10 +252,10 @@
 }
 
 impl<Pk: MiniscriptKey + ToPublicKey> Pkh<Pk> {
-<<<<<<< HEAD
-    /// Obtain the corresponding script pubkey for this descriptor
-    /// Non failing verion of [`DescriptorTrait::script_pubkey`] for this descriptor
-    pub fn spk(&self) -> Script {
+    /// Obtains the corresponding script pubkey for this descriptor.
+    pub fn script_pubkey(&self) -> Script {
+        // Fine to hard code the `Network` here because we immediately call
+        // `script_pubkey` which does not use the `network` field of `Address`.
         let addr = elements::Address::p2pkh(
             &self.pk.to_public_key(),
             None,
@@ -355,27 +264,13 @@
         addr.script_pubkey()
     }
 
-    /// Obtain the corresponding script pubkey for this descriptor
-    /// Non failing verion of [`DescriptorTrait::address`] for this descriptor
-    pub fn addr(
+    /// Obtains the corresponding script pubkey for this descriptor.
+    pub fn address(
         &self,
         blinder: Option<secp256k1_zkp::PublicKey>,
         params: &'static elements::address::AddressParams,
     ) -> elements::Address {
         elements::Address::p2pkh(&self.pk.to_public_key(), blinder, params)
-=======
-    /// Obtains the corresponding script pubkey for this descriptor.
-    pub fn script_pubkey(&self) -> Script {
-        // Fine to hard code the `Network` here because we immediately call
-        // `script_pubkey` which does not use the `network` field of `Address`.
-        let addr = self.address(Network::Bitcoin);
-        addr.script_pubkey()
-    }
-
-    /// Obtains the corresponding script pubkey for this descriptor.
-    pub fn address(&self, network: Network) -> Address {
-        Address::p2pkh(&self.pk.to_public_key(), network)
->>>>>>> 511e66b9
     }
 
     /// Obtains the underlying miniscript for this descriptor.
@@ -396,7 +291,7 @@
         S: Satisfier<Pk>,
     {
         if let Some(sig) = satisfier.lookup_ecdsa_sig(&self.pk) {
-            let sig_vec = sig.to_vec();
+            let sig_vec = elementssig_to_rawsig(&sig);
             let script_sig = script::Builder::new()
                 .push_slice(&sig_vec[..])
                 .push_key(&self.pk.to_public_key())
@@ -476,108 +371,7 @@
         Self::from_tree(&top)
     }
 }
-impl<Pk: MiniscriptKey> ElementsTrait<Pk> for Pkh<Pk> {
-    fn blind_addr(
-        &self,
-        blinder: Option<secp256k1_zkp::PublicKey>,
-        params: &'static elements::AddressParams,
-    ) -> Result<elements::Address, Error>
-    where
-        Pk: ToPublicKey,
-    {
-        Ok(elements::Address::p2pkh(
-            &self.pk.to_public_key(),
-            blinder,
-            params,
-        ))
-    }
-}
-
-<<<<<<< HEAD
-impl<Pk: MiniscriptKey> DescriptorTrait<Pk> for Pkh<Pk> {
-    fn sanity_check(&self) -> Result<(), Error> {
-        Ok(())
-    }
-
-    fn address(&self, params: &'static elements::AddressParams) -> Result<elements::Address, Error>
-    where
-        Pk: ToPublicKey,
-    {
-        // TODO: Rework address API
-        Ok(elements::Address::p2pkh(
-            &self.pk.to_public_key(),
-            None,
-            params,
-        ))
-    }
-
-    fn script_pubkey(&self) -> Script
-    where
-        Pk: ToPublicKey,
-    {
-        let addr = elements::Address::p2pkh(
-            &self.pk.to_public_key(),
-            None,
-            &elements::AddressParams::ELEMENTS,
-        );
-        addr.script_pubkey()
-    }
-
-    fn unsigned_script_sig(&self) -> Script
-    where
-        Pk: ToPublicKey,
-    {
-        Script::new()
-    }
-
-    fn explicit_script(&self) -> Result<Script, Error>
-    where
-        Pk: ToPublicKey,
-    {
-        Ok(self.inner_script())
-    }
-
-    fn get_satisfaction<S>(&self, satisfier: S) -> Result<(Vec<Vec<u8>>, Script), Error>
-    where
-        Pk: ToPublicKey,
-        S: Satisfier<Pk>,
-    {
-        if let Some(sig) = satisfier.lookup_ecdsa_sig(&self.pk) {
-            let mut sig_vec = sig.0.serialize_der().to_vec();
-            sig_vec.push(sig.1 as u8);
-            let script_sig = script::Builder::new()
-                .push_slice(&sig_vec[..])
-                .push_key(&self.pk.to_public_key())
-                .into_script();
-            let witness = vec![];
-            Ok((witness, script_sig))
-        } else {
-            Err(Error::MissingSig(self.pk.to_public_key()))
-        }
-    }
-
-    fn get_satisfaction_mall<S>(&self, satisfier: S) -> Result<(Vec<Vec<u8>>, Script), Error>
-    where
-        Pk: ToPublicKey,
-        S: Satisfier<Pk>,
-    {
-        self.get_satisfaction(satisfier)
-    }
-
-    fn max_satisfaction_weight(&self) -> Result<usize, Error> {
-        Ok(4 * (1 + 73 + BareCtx::pk_len(&self.pk)))
-    }
-
-    fn script_code(&self) -> Result<Script, Error>
-    where
-        Pk: ToPublicKey,
-    {
-        Ok(self.ecdsa_sighash_script_code())
-    }
-}
-
-=======
->>>>>>> 511e66b9
+
 impl<Pk: MiniscriptKey> ForEachKey<Pk> for Pkh<Pk> {
     fn for_each_key<'a, F: FnMut(ForEach<'a, Pk>) -> bool>(&'a self, mut pred: F) -> bool
     where
