// Miniscript
// Written in 2020 by rust-miniscript developers
//
// To the extent possible under law, the author(s) have dedicated all
// copyright and related and neighboring rights to this software to
// the public domain worldwide. This software is distributed without
// any warranty.
//
// You should have received a copy of the CC0 Public Domain Dedication
// along with this software.
// If not, see <http://creativecommons.org/publicdomain/zero/1.0/>.
//

//! # P2SH Descriptors
//!
//! Implementation of p2sh descriptors. Contains the implementation
//! of sh, wrapped fragments for sh which include wsh, sortedmulti
//! sh(miniscript), and sh(wpkh)
//!

use std::fmt;
use std::str::FromStr;

<<<<<<< HEAD
use elements::{self, script, secp256k1_zkp, Script};

use super::checksum::{desc_checksum, verify_checksum};
use super::{DescriptorTrait, ElementsTrait, SortedMultiVec, Wpkh, Wsh, ELMTS_STR};
=======
use bitcoin::blockdata::script;
use bitcoin::{Address, Network, Script};

use super::checksum::{desc_checksum, verify_checksum};
use super::{SortedMultiVec, Wpkh, Wsh};
>>>>>>> 511e66b9
use crate::expression::{self, FromTree};
use crate::miniscript::context::ScriptContext;
use crate::policy::{semantic, Liftable};
use crate::util::{varint_len, witness_to_scriptsig};
use crate::{
    push_opcode_size, Error, ForEach, ForEachKey, Legacy, Miniscript, MiniscriptKey, Satisfier,
    Segwitv0, ToPublicKey, TranslatePk,
};

/// A Legacy p2sh Descriptor
#[derive(Clone, Ord, PartialOrd, Eq, PartialEq, Hash)]
pub struct Sh<Pk: MiniscriptKey> {
    /// underlying miniscript
    inner: ShInner<Pk>,
}

/// Sh Inner
#[derive(Clone, Ord, PartialOrd, Eq, PartialEq, Hash)]
pub enum ShInner<Pk: MiniscriptKey> {
    /// Nested Wsh
    Wsh(Wsh<Pk>),
    /// Nested Wpkh
    Wpkh(Wpkh<Pk>),
    /// Inner Sorted Multi
    SortedMulti(SortedMultiVec<Pk, Legacy>),
    /// p2sh miniscript
    // p2sh has no extension support
    Ms(Miniscript<Pk, Legacy>),
}

impl<Pk: MiniscriptKey> Liftable<Pk> for Sh<Pk> {
    fn lift(&self) -> Result<semantic::Policy<Pk>, Error> {
        match self.inner {
            ShInner::Wsh(ref wsh) => wsh.lift(),
            ShInner::Wpkh(ref pk) => Ok(semantic::Policy::KeyHash(pk.as_inner().to_pubkeyhash())),
            ShInner::SortedMulti(ref smv) => smv.lift(),
            ShInner::Ms(ref ms) => ms.lift(),
        }
    }
}

impl<Pk: MiniscriptKey> fmt::Debug for Sh<Pk> {
    fn fmt(&self, f: &mut fmt::Formatter<'_>) -> fmt::Result {
        match self.inner {
            ShInner::Wsh(ref wsh_inner) => write!(f, "{}sh({:?})", ELMTS_STR, wsh_inner),
            ShInner::Wpkh(ref pk) => write!(f, "{}sh({:?})", ELMTS_STR, pk),
            ShInner::SortedMulti(ref smv) => write!(f, "{}sh({:?})", ELMTS_STR, smv),
            ShInner::Ms(ref ms) => write!(f, "{}sh({:?})", ELMTS_STR, ms),
        }
    }
}

impl<Pk: MiniscriptKey> fmt::Display for Sh<Pk> {
    fn fmt(&self, f: &mut fmt::Formatter<'_>) -> fmt::Result {
        let desc = match self.inner {
            ShInner::Wsh(ref wsh) => format!("{}sh({})", ELMTS_STR, wsh.to_string_no_checksum()),
            ShInner::Wpkh(ref pk) => format!("{}sh({})", ELMTS_STR, pk.to_string_no_checksum()),
            ShInner::SortedMulti(ref smv) => format!("{}sh({})", ELMTS_STR, smv),
            ShInner::Ms(ref ms) => format!("{}sh({})", ELMTS_STR, ms),
        };
        let checksum = desc_checksum(&desc).map_err(|_| fmt::Error)?;
        write!(f, "{}#{}", &desc, &checksum)
    }
}

impl<Pk> FromTree for Sh<Pk>
where
    Pk: MiniscriptKey + FromStr,
    Pk::Hash: FromStr,
    <Pk as FromStr>::Err: ToString,
    <<Pk as MiniscriptKey>::Hash as FromStr>::Err: ToString,
{
    fn from_tree(top: &expression::Tree<'_>) -> Result<Self, Error> {
        if top.name == "elsh" && top.args.len() == 1 {
            let top = &top.args[0];
            let inner = match top.name {
                "wsh" => ShInner::Wsh(Wsh::from_inner_tree(top)?),
                "wpkh" => ShInner::Wpkh(Wpkh::from_inner_tree(top)?),
                "sortedmulti" => ShInner::SortedMulti(SortedMultiVec::from_tree(top)?),
                _ => {
                    let sub = Miniscript::from_tree(top)?;
                    Legacy::top_level_checks(&sub)?;
                    ShInner::Ms(sub)
                }
            };
            Ok(Sh { inner })
        } else {
            Err(Error::Unexpected(format!(
                "{}({} args) while parsing sh descriptor",
                top.name,
                top.args.len(),
            )))
        }
    }
}

impl<Pk> FromStr for Sh<Pk>
where
    Pk: MiniscriptKey + FromStr,
    Pk::Hash: FromStr,
    <Pk as FromStr>::Err: ToString,
    <<Pk as MiniscriptKey>::Hash as FromStr>::Err: ToString,
{
    type Err = Error;
    fn from_str(s: &str) -> Result<Self, Self::Err> {
        let desc_str = verify_checksum(s)?;
        let top = expression::Tree::from_str(desc_str)?;
        Self::from_tree(&top)
    }
}

impl<Pk: MiniscriptKey> Sh<Pk> {
    /// Get the Inner
    pub fn into_inner(self) -> ShInner<Pk> {
        self.inner
    }

    /// Get a reference to inner
    pub fn as_inner(&self) -> &ShInner<Pk> {
        &self.inner
    }

    /// Create a new p2sh descriptor with the raw miniscript
    pub fn new(ms: Miniscript<Pk, Legacy>) -> Result<Self, Error> {
        // do the top-level checks
        Legacy::top_level_checks(&ms)?;
        Ok(Self {
            inner: ShInner::Ms(ms),
        })
    }

    /// Create a new p2sh sortedmulti descriptor with threshold `k`
    /// and Vec of `pks`.
    pub fn new_sortedmulti(k: usize, pks: Vec<Pk>) -> Result<Self, Error> {
        // The context checks will be carried out inside new function for
        // sortedMultiVec
        Ok(Self {
            inner: ShInner::SortedMulti(SortedMultiVec::new(k, pks)?),
        })
    }

    /// Create a new p2sh wrapped wsh descriptor with the raw miniscript
    pub fn new_wsh(ms: Miniscript<Pk, Segwitv0>) -> Result<Self, Error> {
        Ok(Self {
            inner: ShInner::Wsh(Wsh::new(ms)?),
        })
    }

    /// Create a new p2sh wrapper for the given wsh descriptor
    pub fn new_with_wsh(wsh: Wsh<Pk>) -> Self {
        Self {
            inner: ShInner::Wsh(wsh),
        }
    }

    /// Checks whether the descriptor is safe.
    pub fn sanity_check(&self) -> Result<(), Error> {
        match self.inner {
            ShInner::Wsh(ref wsh) => wsh.sanity_check()?,
            ShInner::Wpkh(ref wpkh) => wpkh.sanity_check()?,
            ShInner::SortedMulti(ref smv) => smv.sanity_check()?,
            ShInner::Ms(ref ms) => ms.sanity_check()?,
        }
        Ok(())
    }

    /// Create a new p2sh wrapped wsh sortedmulti descriptor from threshold
    /// `k` and Vec of `pks`
    pub fn new_wsh_sortedmulti(k: usize, pks: Vec<Pk>) -> Result<Self, Error> {
        // The context checks will be carried out inside new function for
        // sortedMultiVec
        Ok(Self {
            inner: ShInner::Wsh(Wsh::new_sortedmulti(k, pks)?),
        })
    }

    /// Create a new p2sh wrapped wpkh from `Pk`
    pub fn new_wpkh(pk: Pk) -> Result<Self, Error> {
        Ok(Self {
            inner: ShInner::Wpkh(Wpkh::new(pk)?),
        })
    }

    /// Create a new p2sh wrapper for the given wpkh descriptor
    pub fn new_with_wpkh(wpkh: Wpkh<Pk>) -> Self {
        Self {
            inner: ShInner::Wpkh(wpkh),
        }
    }

    /// Computes an upper bound on the weight of a satisfying witness to the
    /// transaction.
    ///
    /// Assumes all ec-signatures are 73 bytes, including push opcode and
    /// sighash suffix. Includes the weight of the VarInts encoding the
    /// scriptSig and witness stack length.
    ///
    /// # Errors
    /// When the descriptor is impossible to safisfy (ex: sh(OP_FALSE)).
    pub fn max_satisfaction_weight(&self) -> Result<usize, Error> {
        Ok(match self.inner {
            // add weighted script sig, len byte stays the same
            ShInner::Wsh(ref wsh) => 4 * 35 + wsh.max_satisfaction_weight()?,
            ShInner::SortedMulti(ref smv) => {
                let ss = smv.script_size();
                let ps = push_opcode_size(ss);
                let scriptsig_len = ps + ss + smv.max_satisfaction_size();
                4 * (varint_len(scriptsig_len) + scriptsig_len)
            }
            // add weighted script sig, len byte stays the same
            ShInner::Wpkh(ref wpkh) => 4 * 23 + wpkh.max_satisfaction_weight(),
            ShInner::Ms(ref ms) => {
                let ss = ms.script_size();
                let ps = push_opcode_size(ss);
                let scriptsig_len = ps + ss + ms.max_satisfaction_size()?;
                4 * (varint_len(scriptsig_len) + scriptsig_len)
            }
        })
    }
}

impl<Pk: MiniscriptKey> ElementsTrait<Pk> for Sh<Pk> {
    fn blind_addr(
        &self,
        blinder: Option<secp256k1_zkp::PublicKey>,
        params: &'static elements::AddressParams,
    ) -> Result<elements::Address, Error>
    where
        Pk: ToPublicKey,
    {
        match self.inner {
            ShInner::Wsh(ref wsh) => Ok(elements::Address::p2sh(
                &wsh.script_pubkey(),
                blinder,
                params,
            )),
            ShInner::Wpkh(ref wpkh) => Ok(elements::Address::p2sh(
                &wpkh.script_pubkey(),
                blinder,
                params,
            )),
            ShInner::SortedMulti(ref smv) => {
                Ok(elements::Address::p2sh(&smv.encode(), blinder, params))
            }
            ShInner::Ms(ref ms) => Ok(elements::Address::p2sh(&ms.encode(), blinder, params)),
        }
    }
}

impl<Pk: MiniscriptKey + ToPublicKey> Sh<Pk> {
    /// Obtains the corresponding script pubkey for this descriptor.
    pub fn script_pubkey(&self) -> Script {
        match self.inner {
            ShInner::Wsh(ref wsh) => wsh.script_pubkey().to_p2sh(),
            ShInner::Wpkh(ref wpkh) => wpkh.script_pubkey().to_p2sh(),
            ShInner::SortedMulti(ref smv) => smv.encode().to_p2sh(),
            ShInner::Ms(ref ms) => ms.encode().to_p2sh(),
        }
    }

<<<<<<< HEAD
    /// Obtain the corresponding script pubkey for this descriptor
    /// Non failing verion of [`DescriptorTrait::address`] for this descriptor
    pub fn addr(
        &self,
        blinder: Option<secp256k1_zkp::PublicKey>,
        params: &'static elements::AddressParams,
    ) -> elements::Address {
        match self.inner {
            ShInner::Wsh(ref wsh) => elements::Address::p2sh(&wsh.spk(), blinder, params),
            ShInner::Wpkh(ref wpkh) => elements::Address::p2sh(&wpkh.spk(), blinder, params),
            ShInner::SortedMulti(ref smv) => {
                elements::Address::p2sh(&smv.encode(), blinder, params)
            }
            ShInner::Ms(ref ms) => elements::Address::p2sh(&ms.encode(), blinder, params),
        }
=======
    /// Obtains the corresponding address for this descriptor.
    pub fn address(&self, network: Network) -> Address {
        let addr = self.address_fallible(network);

        // Size is checked in `check_global_consensus_validity`.
        assert!(addr.is_ok());
        addr.expect("only fails if size > MAX_SCRIPT_ELEMENT_SIZE")
    }

    fn address_fallible(&self, network: Network) -> Result<Address, Error> {
        let script = match self.inner {
            ShInner::Wsh(ref wsh) => wsh.script_pubkey(),
            ShInner::Wpkh(ref wpkh) => wpkh.script_pubkey(),
            ShInner::SortedMulti(ref smv) => smv.encode(),
            ShInner::Ms(ref ms) => ms.encode(),
        };
        let address = Address::p2sh(&script, network)?;

        Ok(address)
>>>>>>> 511e66b9
    }

    /// Obtain the underlying miniscript for this descriptor
    pub fn inner_script(&self) -> Script {
        match self.inner {
            ShInner::Wsh(ref wsh) => wsh.inner_script(),
            ShInner::Wpkh(ref wpkh) => wpkh.script_pubkey(),
            ShInner::SortedMulti(ref smv) => smv.encode(),
            ShInner::Ms(ref ms) => ms.encode(),
        }
    }

    /// Obtains the pre bip-340 signature script code for this descriptor.
    pub fn ecdsa_sighash_script_code(&self) -> Script {
        match self.inner {
            //     - For P2WSH witness program, if the witnessScript does not contain any `OP_CODESEPARATOR`,
            //       the `scriptCode` is the `witnessScript` serialized as scripts inside CTxOut.
            ShInner::Wsh(ref wsh) => wsh.ecdsa_sighash_script_code(),
            ShInner::SortedMulti(ref smv) => smv.encode(),
            ShInner::Wpkh(ref wpkh) => wpkh.ecdsa_sighash_script_code(),
            // For "legacy" P2SH outputs, it is defined as the txo's redeemScript.
            ShInner::Ms(ref ms) => ms.encode(),
        }
    }
<<<<<<< HEAD
}

impl<Pk: MiniscriptKey> DescriptorTrait<Pk> for Sh<Pk> {
    fn sanity_check(&self) -> Result<(), Error> {
        match self.inner {
            ShInner::Wsh(ref wsh) => wsh.sanity_check()?,
            ShInner::Wpkh(ref wpkh) => wpkh.sanity_check()?,
            ShInner::SortedMulti(ref smv) => smv.sanity_check()?,
            ShInner::Ms(ref ms) => ms.sanity_check()?,
        }
        Ok(())
    }

    fn address(&self, params: &'static elements::AddressParams) -> Result<elements::Address, Error>
    where
        Pk: ToPublicKey,
    {
        match self.inner {
            ShInner::Wsh(ref wsh) => {
                Ok(elements::Address::p2sh(&wsh.script_pubkey(), None, params))
            }
            ShInner::Wpkh(ref wpkh) => {
                Ok(elements::Address::p2sh(&wpkh.script_pubkey(), None, params))
            }
            ShInner::SortedMulti(ref smv) => {
                Ok(elements::Address::p2sh(&smv.encode(), None, params))
            }
            ShInner::Ms(ref ms) => Ok(elements::Address::p2sh(&ms.encode(), None, params)),
        }
    }

    fn script_pubkey(&self) -> Script
    where
        Pk: ToPublicKey,
    {
        self.spk()
    }
=======
>>>>>>> 511e66b9

    /// Computes the scriptSig that will be in place for an unsigned input
    /// spending an output with this descriptor. For pre-segwit descriptors,
    /// which use the scriptSig for signatures, this returns the empty script.
    ///
    /// This is used in Segwit transactions to produce an unsigned transaction
    /// whose txid will not change during signing (since only the witness data
    /// will change).
    pub fn unsigned_script_sig(&self) -> Script {
        match self.inner {
            ShInner::Wsh(ref wsh) => {
                // wsh explicit must contain exactly 1 element
                let witness_script = wsh.inner_script();
                script::Builder::new()
                    .push_slice(&witness_script.to_v0_p2wsh()[..])
                    .into_script()
            }
            ShInner::Wpkh(ref wpkh) => {
                let redeem_script = wpkh.script_pubkey();
                script::Builder::new()
                    .push_slice(&redeem_script[..])
                    .into_script()
            }
            ShInner::SortedMulti(..) | ShInner::Ms(..) => Script::new(),
        }
    }

    /// Returns satisfying non-malleable witness and scriptSig with minimum
    /// weight to spend an output controlled by the given descriptor if it is
    /// possible to construct one using the `satisfier`.
    pub fn get_satisfaction<S>(&self, satisfier: S) -> Result<(Vec<Vec<u8>>, Script), Error>
    where
        S: Satisfier<Pk>,
    {
        let script_sig = self.unsigned_script_sig();
        match self.inner {
            ShInner::Wsh(ref wsh) => {
                let (witness, _) = wsh.get_satisfaction(satisfier)?;
                Ok((witness, script_sig))
            }
            ShInner::Wpkh(ref wpkh) => {
                let (witness, _) = wpkh.get_satisfaction(satisfier)?;
                Ok((witness, script_sig))
            }
            ShInner::SortedMulti(ref smv) => {
                let mut script_witness = smv.satisfy(satisfier)?;
                script_witness.push(smv.encode().into_bytes());
                let script_sig = witness_to_scriptsig(&script_witness);
                let witness = vec![];
                Ok((witness, script_sig))
            }
            ShInner::Ms(ref ms) => {
                let mut script_witness = ms.satisfy(satisfier)?;
                script_witness.push(ms.encode().into_bytes());
                let script_sig = witness_to_scriptsig(&script_witness);
                let witness = vec![];
                Ok((witness, script_sig))
            }
        }
    }

    /// Returns satisfying, possibly malleable, witness and scriptSig with
    /// minimum weight to spend an output controlled by the given descriptor if
    /// it is possible to construct one using the `satisfier`.
    pub fn get_satisfaction_mall<S>(&self, satisfier: S) -> Result<(Vec<Vec<u8>>, Script), Error>
    where
        S: Satisfier<Pk>,
    {
        let script_sig = self.unsigned_script_sig();
        match self.inner {
            ShInner::Wsh(ref wsh) => {
                let (witness, _) = wsh.get_satisfaction_mall(satisfier)?;
                Ok((witness, script_sig))
            }
            ShInner::Ms(ref ms) => {
                let mut script_witness = ms.satisfy_malleable(satisfier)?;
                script_witness.push(ms.encode().into_bytes());
                let script_sig = witness_to_scriptsig(&script_witness);
                let witness = vec![];
                Ok((witness, script_sig))
            }
            _ => self.get_satisfaction(satisfier),
        }
    }
}

impl<Pk: MiniscriptKey> ForEachKey<Pk> for Sh<Pk> {
    fn for_each_key<'a, F: FnMut(ForEach<'a, Pk>) -> bool>(&'a self, pred: F) -> bool
    where
        Pk: 'a,
        Pk::Hash: 'a,
    {
        match self.inner {
            ShInner::Wsh(ref wsh) => wsh.for_each_key(pred),
            ShInner::SortedMulti(ref smv) => smv.for_each_key(pred),
            ShInner::Wpkh(ref wpkh) => wpkh.for_each_key(pred),
            ShInner::Ms(ref ms) => ms.for_each_key(pred),
        }
    }
}

impl<P: MiniscriptKey, Q: MiniscriptKey> TranslatePk<P, Q> for Sh<P> {
    type Output = Sh<Q>;

    fn translate_pk<Fpk, Fpkh, E>(
        &self,
        mut translatefpk: Fpk,
        mut translatefpkh: Fpkh,
    ) -> Result<Self::Output, E>
    where
        Fpk: FnMut(&P) -> Result<Q, E>,
        Fpkh: FnMut(&P::Hash) -> Result<Q::Hash, E>,
        Q: MiniscriptKey,
    {
        let inner = match self.inner {
            ShInner::Wsh(ref wsh) => {
                ShInner::Wsh(wsh.translate_pk(&mut translatefpk, &mut translatefpkh)?)
            }
            ShInner::Wpkh(ref wpkh) => {
                ShInner::Wpkh(wpkh.translate_pk(&mut translatefpk, &mut translatefpkh)?)
            }
            ShInner::SortedMulti(ref smv) => {
                ShInner::SortedMulti(smv.translate_pk(&mut translatefpk)?)
            }
            ShInner::Ms(ref ms) => {
                ShInner::Ms(ms.translate_pk(&mut translatefpk, &mut translatefpkh)?)
            }
        };
        Ok(Sh { inner })
    }
}<|MERGE_RESOLUTION|>--- conflicted
+++ resolved
@@ -21,18 +21,10 @@
 use std::fmt;
 use std::str::FromStr;
 
-<<<<<<< HEAD
 use elements::{self, script, secp256k1_zkp, Script};
 
 use super::checksum::{desc_checksum, verify_checksum};
-use super::{DescriptorTrait, ElementsTrait, SortedMultiVec, Wpkh, Wsh, ELMTS_STR};
-=======
-use bitcoin::blockdata::script;
-use bitcoin::{Address, Network, Script};
-
-use super::checksum::{desc_checksum, verify_checksum};
-use super::{SortedMultiVec, Wpkh, Wsh};
->>>>>>> 511e66b9
+use super::{SortedMultiVec, Wpkh, Wsh, ELMTS_STR};
 use crate::expression::{self, FromTree};
 use crate::miniscript::context::ScriptContext;
 use crate::policy::{semantic, Liftable};
@@ -254,34 +246,6 @@
     }
 }
 
-impl<Pk: MiniscriptKey> ElementsTrait<Pk> for Sh<Pk> {
-    fn blind_addr(
-        &self,
-        blinder: Option<secp256k1_zkp::PublicKey>,
-        params: &'static elements::AddressParams,
-    ) -> Result<elements::Address, Error>
-    where
-        Pk: ToPublicKey,
-    {
-        match self.inner {
-            ShInner::Wsh(ref wsh) => Ok(elements::Address::p2sh(
-                &wsh.script_pubkey(),
-                blinder,
-                params,
-            )),
-            ShInner::Wpkh(ref wpkh) => Ok(elements::Address::p2sh(
-                &wpkh.script_pubkey(),
-                blinder,
-                params,
-            )),
-            ShInner::SortedMulti(ref smv) => {
-                Ok(elements::Address::p2sh(&smv.encode(), blinder, params))
-            }
-            ShInner::Ms(ref ms) => Ok(elements::Address::p2sh(&ms.encode(), blinder, params)),
-        }
-    }
-}
-
 impl<Pk: MiniscriptKey + ToPublicKey> Sh<Pk> {
     /// Obtains the corresponding script pubkey for this descriptor.
     pub fn script_pubkey(&self) -> Script {
@@ -293,43 +257,22 @@
         }
     }
 
-<<<<<<< HEAD
-    /// Obtain the corresponding script pubkey for this descriptor
-    /// Non failing verion of [`DescriptorTrait::address`] for this descriptor
-    pub fn addr(
+    /// Obtains the address for this descriptor
+    pub fn address(
         &self,
         blinder: Option<secp256k1_zkp::PublicKey>,
         params: &'static elements::AddressParams,
     ) -> elements::Address {
         match self.inner {
-            ShInner::Wsh(ref wsh) => elements::Address::p2sh(&wsh.spk(), blinder, params),
-            ShInner::Wpkh(ref wpkh) => elements::Address::p2sh(&wpkh.spk(), blinder, params),
+            ShInner::Wsh(ref wsh) => elements::Address::p2sh(&wsh.script_pubkey(), blinder, params),
+            ShInner::Wpkh(ref wpkh) => {
+                elements::Address::p2sh(&wpkh.script_pubkey(), blinder, params)
+            }
             ShInner::SortedMulti(ref smv) => {
                 elements::Address::p2sh(&smv.encode(), blinder, params)
             }
             ShInner::Ms(ref ms) => elements::Address::p2sh(&ms.encode(), blinder, params),
         }
-=======
-    /// Obtains the corresponding address for this descriptor.
-    pub fn address(&self, network: Network) -> Address {
-        let addr = self.address_fallible(network);
-
-        // Size is checked in `check_global_consensus_validity`.
-        assert!(addr.is_ok());
-        addr.expect("only fails if size > MAX_SCRIPT_ELEMENT_SIZE")
-    }
-
-    fn address_fallible(&self, network: Network) -> Result<Address, Error> {
-        let script = match self.inner {
-            ShInner::Wsh(ref wsh) => wsh.script_pubkey(),
-            ShInner::Wpkh(ref wpkh) => wpkh.script_pubkey(),
-            ShInner::SortedMulti(ref smv) => smv.encode(),
-            ShInner::Ms(ref ms) => ms.encode(),
-        };
-        let address = Address::p2sh(&script, network)?;
-
-        Ok(address)
->>>>>>> 511e66b9
     }
 
     /// Obtain the underlying miniscript for this descriptor
@@ -354,46 +297,6 @@
             ShInner::Ms(ref ms) => ms.encode(),
         }
     }
-<<<<<<< HEAD
-}
-
-impl<Pk: MiniscriptKey> DescriptorTrait<Pk> for Sh<Pk> {
-    fn sanity_check(&self) -> Result<(), Error> {
-        match self.inner {
-            ShInner::Wsh(ref wsh) => wsh.sanity_check()?,
-            ShInner::Wpkh(ref wpkh) => wpkh.sanity_check()?,
-            ShInner::SortedMulti(ref smv) => smv.sanity_check()?,
-            ShInner::Ms(ref ms) => ms.sanity_check()?,
-        }
-        Ok(())
-    }
-
-    fn address(&self, params: &'static elements::AddressParams) -> Result<elements::Address, Error>
-    where
-        Pk: ToPublicKey,
-    {
-        match self.inner {
-            ShInner::Wsh(ref wsh) => {
-                Ok(elements::Address::p2sh(&wsh.script_pubkey(), None, params))
-            }
-            ShInner::Wpkh(ref wpkh) => {
-                Ok(elements::Address::p2sh(&wpkh.script_pubkey(), None, params))
-            }
-            ShInner::SortedMulti(ref smv) => {
-                Ok(elements::Address::p2sh(&smv.encode(), None, params))
-            }
-            ShInner::Ms(ref ms) => Ok(elements::Address::p2sh(&ms.encode(), None, params)),
-        }
-    }
-
-    fn script_pubkey(&self) -> Script
-    where
-        Pk: ToPublicKey,
-    {
-        self.spk()
-    }
-=======
->>>>>>> 511e66b9
 
     /// Computes the scriptSig that will be in place for an unsigned input
     /// spending an output with this descriptor. For pre-segwit descriptors,
