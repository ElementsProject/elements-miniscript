--- conflicted
+++ resolved
@@ -796,16 +796,11 @@
     }
 
     #[deprecated(note = "use at_derivation_index instead")]
-<<<<<<< HEAD
-    /// Deprecated name for [`at_derivation_index`].
+    /// Deprecated name for [`Self::at_derivation_index`].
     pub fn derive(
         &self,
         index: u32,
     ) -> Result<Descriptor<DefiniteDescriptorKey, Ext>, ConversionError> {
-=======
-    /// Deprecated name for [`Self::at_derivation_index`].
-    pub fn derive(&self, index: u32) -> Result<Descriptor<DefiniteDescriptorKey>, ConversionError> {
->>>>>>> 6ed008f3
         self.at_derivation_index(index)
     }
 
