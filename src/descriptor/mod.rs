--- conflicted
+++ resolved
@@ -40,14 +40,9 @@
 use crate::extensions::{CovExtArgs, ExtParam, ParseableExt};
 use crate::miniscript::{Legacy, Miniscript, Segwitv0};
 use crate::{
-<<<<<<< HEAD
-    expression, miniscript, BareCtx, CovenantExt, Error, ExtTranslator, Extension, ForEach,
+    expression, miniscript, BareCtx, CovenantExt, Error, ExtTranslator, Extension,
     ForEachKey, MiniscriptKey, NoExt, Satisfier, ToPublicKey, TranslateExt, TranslatePk,
     Translator,
-=======
-    expression, miniscript, BareCtx, Error, ForEachKey, MiniscriptKey, PkTranslator, Satisfier,
-    ToPublicKey, TranslatePk, Translator,
->>>>>>> 859534b3
 };
 
 mod bare;
@@ -211,10 +206,7 @@
     pub fn from_desc_str<T: Extension>(s: &str) -> Result<Self, Error> {
         // Parse as a string descriptor
         let descriptor = Descriptor::<String, T>::from_str(s)?;
-        let has_secret = descriptor.for_any_key(|pk| match pk {
-            ForEach::Key(key) => DescriptorSecretKey::from_str(key).is_ok(),
-            ForEach::Hash(key) => DescriptorSecretKey::from_str(key).is_ok(),
-        });
+        let has_secret = descriptor.for_any_key(|pk| DescriptorSecretKey::from_str(pk).is_ok());
         let ty = DescriptorType::from_str(s)?;
         let is_pegin = match ty {
             DescriptorType::Pegin | DescriptorType::LegacyPegin => true,
@@ -725,7 +717,6 @@
     }
 }
 
-<<<<<<< HEAD
 impl<PExt, QExt, Pk> TranslateExt<PExt, QExt> for Descriptor<Pk, PExt>
 where
     PExt: Extension + TranslateExt<PExt, QExt, Output = QExt>,
@@ -761,11 +752,7 @@
 }
 
 impl<Pk: MiniscriptKey, T: Extension> ForEachKey<Pk> for Descriptor<Pk, T> {
-    fn for_each_key<'a, F: FnMut(ForEach<'a, Pk>) -> bool>(&'a self, pred: F) -> bool
-=======
-impl<Pk: MiniscriptKey> ForEachKey<Pk> for Descriptor<Pk> {
     fn for_each_key<'a, F: FnMut(&'a Pk) -> bool>(&'a self, pred: F) -> bool
->>>>>>> 859534b3
     where
         Pk: 'a,
         Pk::Hash: 'a,
@@ -1573,13 +1560,8 @@
         assert_eq!(
             descriptor,
             format!(
-<<<<<<< HEAD
-                "eltr({},{{pk({}),{{pk({}),or_d(pk({}),pkh({}))}}}})#sze34nfs",
-                p1, p2, p3, p4, p5
-=======
-                "tr({},{{pk({}),{{pk({}),or_d(pk({}),pkh(516ca378e588a7ed71336147e2a72848b20aca1a))}}}})#xz8ny8ae",
+                "eltr({},{{pk({}),{{pk({}),or_d(pk({}),pkh(516ca378e588a7ed71336147e2a72848b20aca1a))}}}})#3cw4zduf",
                 p1, p2, p3, p4,
->>>>>>> 859534b3
             )
         )
     }
