// Miniscript
// Written in 2018 by
//     Andrew Poelstra <apoelstra@wpsoftware.net>
//
// To the extent possible under law, the author(s) have dedicated all
// copyright and related and neighboring rights to this software to
// the public domain worldwide. This software is distributed without
// any warranty.
//
// You should have received a copy of the CC0 Public Domain Dedication
// along with this software.
// If not, see <http://creativecommons.org/publicdomain/zero/1.0/>.
//

//! # Output Descriptors
//!
//! Tools for representing Bitcoin output's scriptPubKeys as abstract spending
//! policies known as "output descriptors". These include a Miniscript which
//! describes the actual signing policy, as well as the blockchain format (P2SH,
//! Segwit v0, etc.)
//!
//! The format represents EC public keys abstractly to allow wallets to replace
//! these with BIP32 paths, pay-to-contract instructions, etc.
//!

use std::collections::HashMap;
use std::fmt;
use std::ops::Range;
use std::str::{self, FromStr};
use std::sync::Arc;

pub mod pegin;

<<<<<<< HEAD
=======
use bitcoin::blockdata::witness::Witness;
use bitcoin::hashes::{hash160, ripemd160, sha256};
>>>>>>> f6dc9458
use bitcoin::util::address::WitnessVersion;
use elements::hashes::sha256;
use elements::{secp256k1_zkp as secp256k1, secp256k1_zkp, Script, TxIn};
use {bitcoin, elements};

use self::checksum::verify_checksum;
use crate::extensions::{CovExtArgs, ExtParam, ParseableExt};
use crate::miniscript::{Legacy, Miniscript, Segwitv0};
use crate::{
    expression, hash256, miniscript, BareCtx, CovenantExt, Error, ExtTranslator, Extension,
    ForEachKey, MiniscriptKey, NoExt, Satisfier, ToPublicKey, TranslateExt, TranslatePk,
    Translator,
};

mod bare;
mod blinded;
mod csfs_cov;
mod segwitv0;
mod sh;
mod sortedmulti;
mod tr;

// Descriptor Exports
pub use self::bare::{Bare, Pkh};
pub use self::blinded::Blinded;
pub use self::segwitv0::{Wpkh, Wsh, WshInner};
pub use self::sh::{Sh, ShInner};
pub use self::sortedmulti::SortedMultiVec;
mod checksum;
mod key;
pub use self::csfs_cov::{CovError, CovOperations, LegacyCSFSCov, LegacyCovSatisfier};
pub use self::key::{
    ConversionError, DerivedDescriptorKey, DescriptorKeyParseError, DescriptorPublicKey,
    DescriptorSecretKey, DescriptorXKey, InnerXKey, SinglePriv, SinglePub, SinglePubKey, Wildcard,
};
pub use self::tr::{TapTree, Tr};
/// Alias type for a map of public key to secret key
///
/// This map is returned whenever a descriptor that contains secrets is parsed using
/// [`Descriptor::parse_descriptor`], since the descriptor will always only contain
/// public keys. This map allows looking up the corresponding secret key given a
/// public key from the descriptor.
pub type KeyMap = HashMap<DescriptorPublicKey, DescriptorSecretKey>;

/// Elements Descriptor String Prefix
pub const ELMTS_STR: &str = "el";

/// Descriptor Type of the descriptor
#[derive(Clone, Copy, PartialEq, Eq, PartialOrd, Ord, Hash, Debug)]
pub enum DescriptorType {
    /// Bare descriptor(Contains the native P2pk)
    Bare,
    /// Pure Sh Descriptor. Does not contain nested Wsh/Wpkh
    Sh,
    /// Pkh Descriptor
    Pkh,
    /// Wpkh Descriptor
    Wpkh,
    /// Wsh
    Wsh,
    /// Sh Wrapped Wsh
    ShWsh,
    /// Sh wrapped Wpkh
    ShWpkh,
    /// Sh Sorted Multi
    ShSortedMulti,
    /// Wsh Sorted Multi
    WshSortedMulti,
    /// Sh Wsh Sorted Multi
    ShWshSortedMulti,
    /// Legacy Pegin
    LegacyPegin,
    /// Dynafed Pegin
    Pegin,
    /// Covenant: Only supported in p2wsh context
    Cov,
    /// Tr
    Tr,
}

impl fmt::Display for DescriptorType {
    fn fmt(&self, f: &mut fmt::Formatter<'_>) -> fmt::Result {
        match *self {
            DescriptorType::Bare => write!(f, "bare"),
            DescriptorType::Sh => write!(f, "sh"),
            DescriptorType::Pkh => write!(f, "pkh"),
            DescriptorType::Wpkh => write!(f, "wpkh"),
            DescriptorType::Wsh => write!(f, "wsh"),
            DescriptorType::ShWsh => write!(f, "shwsh"),
            DescriptorType::ShWpkh => write!(f, "shwpkh"),
            DescriptorType::ShSortedMulti => write!(f, "shsortedmulti"),
            DescriptorType::WshSortedMulti => write!(f, "wshsortedmulti"),
            DescriptorType::ShWshSortedMulti => write!(f, "shwshsortedmulti"),
            DescriptorType::LegacyPegin => write!(f, "legacy_pegin"),
            DescriptorType::Pegin => write!(f, "pegin"),
            DescriptorType::Cov => write!(f, "elcovwsh"),
            DescriptorType::Tr => write!(f, "tr"),
        }
    }
}
impl FromStr for DescriptorType {
    type Err = Error;

    /// Does not check if the Descriptor is well formed or not.
    /// Such errors would be caught later while parsing the descriptor
    fn from_str(s: &str) -> Result<Self, Self::Err> {
        if s.len() >= 12 && &s[0..12] == "legacy_pegin" {
            Ok(DescriptorType::LegacyPegin)
        } else if s.len() >= 5 && &s[0..5] == "pegin" {
            Ok(DescriptorType::Pegin)
        } else if s.len() >= 3 && &s[0..3] == "pkh" {
            Ok(DescriptorType::Pkh)
        } else if s.len() >= 4 && &s[0..4] == "wpkh" {
            Ok(DescriptorType::Wpkh)
        } else if s.len() >= 6 && &s[0..6] == "sh(wsh" {
            Ok(DescriptorType::ShWsh)
        } else if s.len() >= 7 && &s[0..7] == "sh(wpkh" {
            Ok(DescriptorType::ShWpkh)
        } else if s.len() >= 14 && &s[0..14] == "sh(sortedmulti" {
            Ok(DescriptorType::ShSortedMulti)
        } else if s.len() >= 18 && &s[0..18] == "sh(wsh(sortedmulti" {
            Ok(DescriptorType::ShWshSortedMulti)
        } else if s.len() >= 2 && &s[0..2] == "sh" {
            Ok(DescriptorType::Sh)
        } else if s.len() >= 15 && &s[0..15] == "wsh(sortedmulti" {
            Ok(DescriptorType::WshSortedMulti)
        } else if s.len() >= 3 && &s[0..3] == "wsh" {
            Ok(DescriptorType::Wsh)
        } else if s.len() >= 6 && &s[0..6] == "covwsh" {
            Ok(DescriptorType::Cov)
        } else {
            Ok(DescriptorType::Bare)
        }
    }
}
/// Method for determining Type of descriptor when parsing from String
pub enum DescriptorInfo {
    /// Bitcoin Descriptor
    Btc {
        /// Whether descriptor has secret keys
        has_secret: bool,
        /// The type of descriptor
        ty: DescriptorType,
    },
    /// Elements Descriptor
    Elements {
        /// Whether descriptor has secret keys
        has_secret: bool,
        /// The type of descriptor
        ty: DescriptorType,
    },
    /// Pegin descriptor
    /// Only provides information about the bitcoin side of descriptor
    /// Use [DescriptorTrait::user_desc] method to obtain the user descriptor
    /// and call DescriptorType method on it on to find information about
    /// the user claim descriptor.
    Pegin {
        /// Whether the user descriptor has secret
        has_secret: bool,
        /// The type of descriptor
        ty: DescriptorType,
    },
}

impl DescriptorInfo {
    /// Compute the [DescriptorInfo] for the given descriptor string
    /// This method should when the user is unsure whether they are parsing
    /// Bitcoin Descriptor, Elements Descriptor or Pegin Descriptors.
    /// This also returns information whether the descriptor contains any secrets
    /// of the type [DescriptorSecretKey]. If the descriptor contains secret, users
    /// should use the method [DescriptorPublicKey::parse_descriptor] to obtain the
    /// Descriptor and a secret key to public key mapping
    pub fn from_desc_str<T: Extension>(s: &str) -> Result<Self, Error> {
        // Parse as a string descriptor
        let descriptor = Descriptor::<String, T>::from_str(s)?;
        let has_secret = descriptor.for_any_key(|pk| DescriptorSecretKey::from_str(pk).is_ok());
        let ty = DescriptorType::from_str(s)?;
        let is_pegin = match ty {
            DescriptorType::Pegin | DescriptorType::LegacyPegin => true,
            _ => false,
        };
        // Todo: add elements later
        if is_pegin {
            Ok(DescriptorInfo::Pegin { has_secret, ty })
        } else {
            Ok(DescriptorInfo::Btc { has_secret, ty })
        }
    }
}

/// Script descriptor
#[derive(Clone, PartialEq, Eq, PartialOrd, Ord)]
pub enum Descriptor<Pk: MiniscriptKey, T: Extension = CovenantExt<CovExtArgs>> {
    /// A raw scriptpubkey (including pay-to-pubkey) under Legacy context
    Bare(Bare<Pk>),
    /// Pay-to-PubKey-Hash
    Pkh(Pkh<Pk>),
    /// Pay-to-Witness-PubKey-Hash
    Wpkh(Wpkh<Pk>),
    /// Pay-to-ScriptHash(includes nested wsh/wpkh/sorted multi)
    Sh(Sh<Pk>),
    /// Pay-to-Witness-ScriptHash with Segwitv0 context
    Wsh(Wsh<Pk>),
    /// Pay-to-Taproot
    Tr(Tr<Pk, NoExt>),
    /// Pay-to-Taproot
    TrExt(Tr<Pk, T>),
    /// Covenant descriptor with all known extensions
    /// Downstream implementations of extensions should implement directly use descriptor API
    LegacyCSFSCov(LegacyCSFSCov<Pk, T>),
}

impl<Pk: MiniscriptKey, Ext: Extension> From<Bare<Pk>> for Descriptor<Pk, Ext> {
    #[inline]
    fn from(inner: Bare<Pk>) -> Self {
        Descriptor::Bare(inner)
    }
}

impl<Pk: MiniscriptKey, Ext: Extension> From<Pkh<Pk>> for Descriptor<Pk, Ext> {
    #[inline]
    fn from(inner: Pkh<Pk>) -> Self {
        Descriptor::Pkh(inner)
    }
}

impl<Pk: MiniscriptKey, Ext: Extension> From<Wpkh<Pk>> for Descriptor<Pk, Ext> {
    #[inline]
    fn from(inner: Wpkh<Pk>) -> Self {
        Descriptor::Wpkh(inner)
    }
}

impl<Pk: MiniscriptKey, Ext: Extension> From<Sh<Pk>> for Descriptor<Pk, Ext> {
    #[inline]
    fn from(inner: Sh<Pk>) -> Self {
        Descriptor::Sh(inner)
    }
}

impl<Pk: MiniscriptKey, Ext: Extension> From<Wsh<Pk>> for Descriptor<Pk, Ext> {
    #[inline]
    fn from(inner: Wsh<Pk>) -> Self {
        Descriptor::Wsh(inner)
    }
}

impl<Pk: MiniscriptKey, Ext: Extension> From<Tr<Pk, NoExt>> for Descriptor<Pk, Ext> {
    #[inline]
    fn from(inner: Tr<Pk, NoExt>) -> Self {
        Descriptor::Tr(inner)
    }
}

impl<Pk: MiniscriptKey, Arg: ExtParam> From<LegacyCSFSCov<Pk, CovenantExt<Arg>>>
    for Descriptor<Pk, CovenantExt<Arg>>
{
    #[inline]
    fn from(inner: LegacyCSFSCov<Pk, CovenantExt<Arg>>) -> Self {
        Descriptor::LegacyCSFSCov(inner)
    }
}

impl DescriptorType {
    /// Returns the segwit version implied by the descriptor type.
    ///
    /// This will return `Some(WitnessVersion::V0)` whether it is "native" segwitv0 or "wrapped" p2sh segwit.
    pub fn segwit_version(&self) -> Option<WitnessVersion> {
        use self::DescriptorType::*;
        match self {
            Tr => Some(WitnessVersion::V1),
            Wpkh | ShWpkh | Wsh | ShWsh | ShWshSortedMulti | WshSortedMulti => {
                Some(WitnessVersion::V0)
            }
            Bare | Sh | Pkh | ShSortedMulti => None,
            LegacyPegin => Some(WitnessVersion::V1),
            Pegin => None, // Can have any witness version
            Cov => None,   // Can have any witness version
        }
    }
}

impl<Pk: MiniscriptKey, Ext: Extension> Descriptor<Pk, Ext> {
    // Keys

    /// Create a new pk descriptor
    pub fn new_pk(pk: Pk) -> Self {
        // roundabout way to constuct `c:pk_k(pk)`
        let ms: Miniscript<Pk, BareCtx> =
            Miniscript::from_ast(miniscript::decode::Terminal::Check(Arc::new(
                Miniscript::from_ast(miniscript::decode::Terminal::PkK(pk))
                    .expect("Type check cannot fail"),
            )))
            .expect("Type check cannot fail");
        Descriptor::Bare(Bare::new(ms).expect("Context checks cannot fail for p2pk"))
    }

    /// Create a new PkH descriptor
    pub fn new_pkh(pk: Pk) -> Self {
        Descriptor::Pkh(Pkh::new(pk))
    }

    /// Create a new Wpkh descriptor
    /// Will return Err if uncompressed key is used
    pub fn new_wpkh(pk: Pk) -> Result<Self, Error> {
        Ok(Descriptor::Wpkh(Wpkh::new(pk)?))
    }

    /// Create a new sh wrapped wpkh from `Pk`.
    /// Errors when uncompressed keys are supplied
    pub fn new_sh_wpkh(pk: Pk) -> Result<Self, Error> {
        Ok(Descriptor::Sh(Sh::new_wpkh(pk)?))
    }

    // Miniscripts

    /// Create a new sh for a given redeem script
    /// Errors when miniscript exceeds resource limits under p2sh context
    /// or does not type check at the top level
    pub fn new_sh(ms: Miniscript<Pk, Legacy>) -> Result<Self, Error> {
        Ok(Descriptor::Sh(Sh::new(ms)?))
    }

    /// Create a new wsh descriptor from witness script
    /// Errors when miniscript exceeds resource limits under p2sh context
    /// or does not type check at the top level
    pub fn new_wsh(ms: Miniscript<Pk, Segwitv0>) -> Result<Self, Error> {
        Ok(Descriptor::Wsh(Wsh::new(ms)?))
    }

    /// Create a new sh wrapped wsh descriptor with witness script
    /// Errors when miniscript exceeds resource limits under wsh context
    /// or does not type check at the top level
    pub fn new_sh_wsh(ms: Miniscript<Pk, Segwitv0>) -> Result<Self, Error> {
        Ok(Descriptor::Sh(Sh::new_wsh(ms)?))
    }

    /// Create a new bare descriptor from witness script
    /// Errors when miniscript exceeds resource limits under bare context
    /// or does not type check at the top level
    pub fn new_bare(ms: Miniscript<Pk, BareCtx>) -> Result<Self, Error> {
        Ok(Descriptor::Bare(Bare::new(ms)?))
    }

    // Wrap with sh

    /// Create a new sh wrapper for the given wpkh descriptor
    pub fn new_sh_with_wpkh(wpkh: Wpkh<Pk>) -> Self {
        Descriptor::Sh(Sh::new_with_wpkh(wpkh))
    }

    /// Create a new sh wrapper for the given wsh descriptor
    pub fn new_sh_with_wsh(wsh: Wsh<Pk>) -> Self {
        Descriptor::Sh(Sh::new_with_wsh(wsh))
    }

    // sorted multi

    /// Create a new sh sortedmulti descriptor with threshold `k`
    /// and Vec of `pks`.
    /// Errors when miniscript exceeds resource limits under p2sh context
    pub fn new_sh_sortedmulti(k: usize, pks: Vec<Pk>) -> Result<Self, Error> {
        Ok(Descriptor::Sh(Sh::new_sortedmulti(k, pks)?))
    }

    /// Create a new sh wrapped wsh sortedmulti descriptor from threshold
    /// `k` and Vec of `pks`
    /// Errors when miniscript exceeds resource limits under segwit context
    pub fn new_sh_wsh_sortedmulti(k: usize, pks: Vec<Pk>) -> Result<Self, Error> {
        Ok(Descriptor::Sh(Sh::new_wsh_sortedmulti(k, pks)?))
    }

    /// Create a new wsh sorted multi descriptor
    /// Errors when miniscript exceeds resource limits under p2sh context
    pub fn new_wsh_sortedmulti(k: usize, pks: Vec<Pk>) -> Result<Self, Error> {
        Ok(Descriptor::Wsh(Wsh::new_sortedmulti(k, pks)?))
    }

    /// Create new tr descriptor
    /// Errors when miniscript exceeds resource limits under Tap context
    pub fn new_tr(key: Pk, script: Option<tr::TapTree<Pk, NoExt>>) -> Result<Self, Error> {
        Ok(Descriptor::Tr(Tr::new(key, script)?))
    }

    /// Create new tr descriptor
    /// Errors when miniscript exceeds resource limits under Tap context
    pub fn new_tr_ext(key: Pk, script: Option<tr::TapTree<Pk, Ext>>) -> Result<Self, Error> {
        Ok(Descriptor::TrExt(Tr::new(key, script)?))
    }

    /// Get the [DescriptorType] of [Descriptor]
    pub fn desc_type(&self) -> DescriptorType {
        match *self {
            Descriptor::Bare(ref _bare) => DescriptorType::Bare,
            Descriptor::Pkh(ref _pkh) => DescriptorType::Pkh,
            Descriptor::Wpkh(ref _wpkh) => DescriptorType::Wpkh,
            Descriptor::Sh(ref sh) => match sh.as_inner() {
                ShInner::Wsh(ref wsh) => match wsh.as_inner() {
                    WshInner::SortedMulti(ref _smv) => DescriptorType::ShWshSortedMulti,
                    WshInner::Ms(ref _ms) => DescriptorType::ShWsh,
                },
                ShInner::Wpkh(ref _wpkh) => DescriptorType::ShWpkh,
                ShInner::SortedMulti(ref _smv) => DescriptorType::ShSortedMulti,
                ShInner::Ms(ref _ms) => DescriptorType::Sh,
            },
            Descriptor::Wsh(ref wsh) => match wsh.as_inner() {
                WshInner::SortedMulti(ref _smv) => DescriptorType::WshSortedMulti,
                WshInner::Ms(ref _ms) => DescriptorType::Wsh,
            },
            Descriptor::LegacyCSFSCov(ref _cov) => DescriptorType::Cov,
            Descriptor::Tr(ref _tr) => DescriptorType::Tr,
            Descriptor::TrExt(ref _tr) => DescriptorType::Cov,
        }
    }

    /// Return a string without the checksum
    pub fn to_string_no_chksum(&self) -> String {
        format!("{:?}", self)
    }
    /// Checks whether the descriptor is safe.
    ///
    /// Checks whether all the spend paths in the descriptor are possible on the
    /// bitcoin network under the current standardness and consensus rules. Also
    /// checks whether the descriptor requires signatures on all spend paths and
    /// whether the script is malleable.
    ///
    /// In general, all the guarantees of miniscript hold only for safe scripts.
    /// The signer may not be able to find satisfactions even if one exists.
    pub fn sanity_check(&self) -> Result<(), Error> {
        match *self {
            Descriptor::Bare(ref bare) => bare.sanity_check(),
            Descriptor::Pkh(_) => Ok(()),
            Descriptor::Wpkh(ref wpkh) => wpkh.sanity_check(),
            Descriptor::Wsh(ref wsh) => wsh.sanity_check(),
            Descriptor::Sh(ref sh) => sh.sanity_check(),
            Descriptor::LegacyCSFSCov(ref cov) => cov.sanity_check(),
            Descriptor::Tr(ref tr) => tr.sanity_check(),
            Descriptor::TrExt(ref tr) => tr.sanity_check(),
        }
    }

    /// Computes an upper bound on the weight of a satisfying witness to the
    /// transaction.
    ///
    /// Assumes all ec-signatures are 73 bytes, including push opcode and
    /// sighash suffix. Includes the weight of the VarInts encoding the
    /// scriptSig and witness stack length.
    ///
    /// # Errors
    /// When the descriptor is impossible to safisfy (ex: sh(OP_FALSE)).
    pub fn max_satisfaction_weight(&self) -> Result<usize, Error> {
        let weight = match *self {
            Descriptor::Bare(ref bare) => bare.max_satisfaction_weight()?,
            Descriptor::Pkh(ref pkh) => pkh.max_satisfaction_weight(),
            Descriptor::Wpkh(ref wpkh) => wpkh.max_satisfaction_weight(),
            Descriptor::Wsh(ref wsh) => wsh.max_satisfaction_weight()?,
            Descriptor::Sh(ref sh) => sh.max_satisfaction_weight()?,
            Descriptor::LegacyCSFSCov(ref cov) => cov.max_satisfaction_weight()?,
            Descriptor::Tr(ref tr) => tr.max_satisfaction_weight()?,
            Descriptor::TrExt(ref tr) => tr.max_satisfaction_weight()?,
        };
        Ok(weight)
    }
}

impl<Pk: MiniscriptKey, Arg: ExtParam> Descriptor<Pk, CovenantExt<Arg>> {
    /// Create a new covenant descriptor
    // All extensions are supported in wsh descriptor
    pub fn new_cov_wsh(
        pk: Pk,
        ms: Miniscript<Pk, Segwitv0, CovenantExt<Arg>>,
    ) -> Result<Self, Error> {
        let cov = LegacyCSFSCov::new(pk, ms)?;
        Ok(Descriptor::LegacyCSFSCov(cov))
    }

    /// Tries to convert descriptor as a covenant descriptor
    pub fn as_cov(&self) -> Result<&LegacyCSFSCov<Pk, CovenantExt<Arg>>, Error> {
        if let Descriptor::LegacyCSFSCov(cov) = self {
            Ok(cov)
        } else {
            Err(Error::CovError(CovError::BadCovDescriptor))
        }
    }
}

impl<Pk: MiniscriptKey + ToPublicKey, Ext: Extension + ParseableExt> Descriptor<Pk, Ext> {
    ///
    /// Obtains the blinded address for this descriptor
    ///
    /// # Errors
    /// For raw/bare descriptors that don't have an address.
    //
    // Note: The address kept is kept without the blinder to avoid more conflicts with upstream
    pub fn blinded_address(
        &self,
        blinder: secp256k1_zkp::PublicKey,
        params: &'static elements::AddressParams,
    ) -> Result<elements::Address, Error>
    where
        Pk: ToPublicKey,
    {
        match *self {
            Descriptor::Bare(_) => Err(Error::BareDescriptorAddr),
            Descriptor::Pkh(ref pkh) => Ok(pkh.address(Some(blinder), params)),
            Descriptor::Wpkh(ref wpkh) => Ok(wpkh.address(Some(blinder), params)),
            Descriptor::Wsh(ref wsh) => Ok(wsh.address(Some(blinder), params)),
            Descriptor::Sh(ref sh) => Ok(sh.address(Some(blinder), params)),
            Descriptor::LegacyCSFSCov(ref cov) => Ok(cov.address(Some(blinder), params)),
            Descriptor::Tr(ref tr) => Ok(tr.address(Some(blinder), params)),
            Descriptor::TrExt(ref tr) => Ok(tr.address(Some(blinder), params)),
        }
    }

    /// Obtains an address for this descriptor. For blinding see [`Descriptor::blinded_address`]
    pub fn address(
        &self,
        params: &'static elements::AddressParams,
    ) -> Result<elements::Address, Error>
    where
        Pk: ToPublicKey,
    {
        match *self {
            Descriptor::Bare(_) => Err(Error::BareDescriptorAddr),
            Descriptor::Pkh(ref pkh) => Ok(pkh.address(None, params)),
            Descriptor::Wpkh(ref wpkh) => Ok(wpkh.address(None, params)),
            Descriptor::Wsh(ref wsh) => Ok(wsh.address(None, params)),
            Descriptor::Sh(ref sh) => Ok(sh.address(None, params)),
            Descriptor::LegacyCSFSCov(ref cov) => Ok(cov.address(None, params)),
            Descriptor::Tr(ref tr) => Ok(tr.address(None, params)),
            Descriptor::TrExt(ref tr) => Ok(tr.address(None, params)),
        }
    }

    /// Computes the scriptpubkey of the descriptor.
    pub fn script_pubkey(&self) -> Script {
        match *self {
            Descriptor::Bare(ref bare) => bare.script_pubkey(),
            Descriptor::Pkh(ref pkh) => pkh.script_pubkey(),
            Descriptor::Wpkh(ref wpkh) => wpkh.script_pubkey(),
            Descriptor::Wsh(ref wsh) => wsh.script_pubkey(),
            Descriptor::Sh(ref sh) => sh.script_pubkey(),
            Descriptor::LegacyCSFSCov(ref cov) => cov.script_pubkey(),
            Descriptor::Tr(ref tr) => tr.script_pubkey(),
            Descriptor::TrExt(ref tr) => tr.script_pubkey(),
        }
    }

    /// Computes the scriptSig that will be in place for an unsigned input
    /// spending an output with this descriptor. For pre-segwit descriptors,
    /// which use the scriptSig for signatures, this returns the empty script.
    ///
    /// This is used in Segwit transactions to produce an unsigned transaction
    /// whose txid will not change during signing (since only the witness data
    /// will change).
    pub fn unsigned_script_sig(&self) -> Script {
        match *self {
            Descriptor::Bare(_) => Script::new(),
            Descriptor::Pkh(_) => Script::new(),
            Descriptor::Wpkh(_) => Script::new(),
            Descriptor::Wsh(_) => Script::new(),
            Descriptor::Sh(ref sh) => sh.unsigned_script_sig(),
            Descriptor::LegacyCSFSCov(_) => Script::new(),
            Descriptor::Tr(_) => Script::new(),
            Descriptor::TrExt(_) => Script::new(),
        }
    }

    /// Computes the the underlying script before any hashing is done. For
    /// `Bare`, `Pkh` and `Wpkh` this is the scriptPubkey; for `ShWpkh` and `Sh`
    /// this is the redeemScript; for the others it is the witness script.
    ///
    /// # Errors
    /// If the descriptor is a taproot descriptor.
    pub fn explicit_script(&self) -> Result<Script, Error> {
        match *self {
            Descriptor::Bare(ref bare) => Ok(bare.script_pubkey()),
            Descriptor::Pkh(ref pkh) => Ok(pkh.script_pubkey()),
            Descriptor::Wpkh(ref wpkh) => Ok(wpkh.script_pubkey()),
            Descriptor::Wsh(ref wsh) => Ok(wsh.inner_script()),
            Descriptor::Sh(ref sh) => Ok(sh.inner_script()),
            Descriptor::Tr(_) => Err(Error::TrNoScriptCode),
            Descriptor::TrExt(_) => Err(Error::TrNoScriptCode),
            Descriptor::LegacyCSFSCov(ref cov) => Ok(cov.inner_script()),
        }
    }

    /// Computes the `scriptCode` of a transaction output.
    ///
    /// The `scriptCode` is the Script of the previous transaction output being
    /// serialized in the sighash when evaluating a `CHECKSIG` & co. OP code.
    ///
    /// # Errors
    /// If the descriptor is a taproot descriptor.
    pub fn script_code(&self) -> Result<Script, Error> {
        match *self {
            Descriptor::Bare(ref bare) => Ok(bare.ecdsa_sighash_script_code()),
            Descriptor::Pkh(ref pkh) => Ok(pkh.ecdsa_sighash_script_code()),
            Descriptor::Wpkh(ref wpkh) => Ok(wpkh.ecdsa_sighash_script_code()),
            Descriptor::Wsh(ref wsh) => Ok(wsh.ecdsa_sighash_script_code()),
            Descriptor::Sh(ref sh) => Ok(sh.ecdsa_sighash_script_code()),
            Descriptor::LegacyCSFSCov(ref cov) => Ok(cov.ecdsa_sighash_script_code()),
            Descriptor::Tr(_) => Err(Error::TrNoScriptCode),
            Descriptor::TrExt(_) => Err(Error::TrNoScriptCode),
        }
    }

    /// Returns satisfying non-malleable witness and scriptSig to spend an
    /// output controlled by the given descriptor if it possible to
    /// construct one using the satisfier S.
    pub fn get_satisfaction<S>(&self, satisfier: S) -> Result<(Vec<Vec<u8>>, Script), Error>
    where
        S: Satisfier<Pk>,
    {
        match *self {
            Descriptor::Bare(ref bare) => bare.get_satisfaction(satisfier),
            Descriptor::Pkh(ref pkh) => pkh.get_satisfaction(satisfier),
            Descriptor::Wpkh(ref wpkh) => wpkh.get_satisfaction(satisfier),
            Descriptor::Wsh(ref wsh) => wsh.get_satisfaction(satisfier),
            Descriptor::Sh(ref sh) => sh.get_satisfaction(satisfier),
            Descriptor::LegacyCSFSCov(ref cov) => cov.get_satisfaction(satisfier),
            Descriptor::Tr(ref tr) => tr.get_satisfaction(satisfier),
            Descriptor::TrExt(ref tr) => tr.get_satisfaction(satisfier),
        }
    }

    /// Returns a possilbly mallable satisfying non-malleable witness and scriptSig to spend an
    /// output controlled by the given descriptor if it possible to
    /// construct one using the satisfier S.
    pub fn get_satisfaction_mall<S>(&self, satisfier: S) -> Result<(Vec<Vec<u8>>, Script), Error>
    where
        S: Satisfier<Pk>,
    {
        match *self {
            Descriptor::Bare(ref bare) => bare.get_satisfaction_mall(satisfier),
            Descriptor::Pkh(ref pkh) => pkh.get_satisfaction_mall(satisfier),
            Descriptor::Wpkh(ref wpkh) => wpkh.get_satisfaction_mall(satisfier),
            Descriptor::Wsh(ref wsh) => wsh.get_satisfaction_mall(satisfier),
            Descriptor::Sh(ref sh) => sh.get_satisfaction_mall(satisfier),
            Descriptor::LegacyCSFSCov(ref cov) => cov.get_satisfaction_mall(satisfier),
            Descriptor::Tr(ref tr) => tr.get_satisfaction_mall(satisfier),
            Descriptor::TrExt(ref tr) => tr.get_satisfaction_mall(satisfier),
        }
    }

    /// Attempts to produce a non-malleable satisfying witness and scriptSig to spend an
    /// output controlled by the given descriptor; add the data to a given
    /// `TxIn` output.
    pub fn satisfy<S>(&self, txin: &mut TxIn, satisfier: S) -> Result<(), Error>
    where
        S: Satisfier<Pk>,
    {
        let (witness, script_sig) = self.get_satisfaction(satisfier)?;
        txin.witness.script_witness = witness;
        txin.script_sig = script_sig;
        Ok(())
    }
}

impl<P, Q, Ext> TranslatePk<P, Q> for Descriptor<P, Ext>
where
    P: MiniscriptKey,
    Q: MiniscriptKey,
    Ext: Extension,
{
    type Output = Descriptor<Q, Ext>;

    /// Converts a descriptor using abstract keys to one using specific keys.
    fn translate_pk<T, E>(&self, t: &mut T) -> Result<Self::Output, E>
    where
        T: Translator<P, Q, E>,
    {
        let desc = match *self {
            Descriptor::Bare(ref bare) => Descriptor::Bare(bare.translate_pk(t)?),
            Descriptor::Pkh(ref pk) => Descriptor::Pkh(pk.translate_pk(t)?),
            Descriptor::Wpkh(ref pk) => Descriptor::Wpkh(pk.translate_pk(t)?),
            Descriptor::Sh(ref sh) => Descriptor::Sh(sh.translate_pk(t)?),
            Descriptor::Wsh(ref wsh) => Descriptor::Wsh(wsh.translate_pk(t)?),
            Descriptor::Tr(ref tr) => Descriptor::Tr(tr.translate_pk(t)?),
            Descriptor::TrExt(ref tr) => Descriptor::TrExt(tr.translate_pk(t)?),
            Descriptor::LegacyCSFSCov(ref cov) => Descriptor::LegacyCSFSCov(cov.translate_pk(t)?),
        };
        Ok(desc)
    }
}

impl<PExt, QExt, Pk> TranslateExt<PExt, QExt> for Descriptor<Pk, PExt>
where
    PExt: Extension + TranslateExt<PExt, QExt, Output = QExt>,
    QExt: Extension,
    Pk: MiniscriptKey,
{
    type Output = Descriptor<Pk, QExt>;

    /// Converts a descriptor using abstract keys to one using specific keys.
    #[rustfmt::skip]
    fn translate_ext<T, E>(&self, t: &mut T) -> Result<Self::Output, E>
    where
        T: ExtTranslator<PExt, QExt, E>,
    {
        let desc = match *self {
            Descriptor::Bare(ref bare) => Descriptor::Bare(bare.clone()),
            Descriptor::Pkh(ref pk) => Descriptor::Pkh(pk.clone()),
            Descriptor::Wpkh(ref pk) => Descriptor::Wpkh(pk.clone()),
            Descriptor::Sh(ref sh) => Descriptor::Sh(sh.clone()),
            Descriptor::Wsh(ref wsh) => Descriptor::Wsh(wsh.clone()),
            Descriptor::Tr(ref tr) => Descriptor::Tr(tr.clone()),
            Descriptor::TrExt(ref tr) => Descriptor::TrExt(
                TranslateExt::<PExt, QExt>::translate_ext(tr, t)?,
            ),
            Descriptor::LegacyCSFSCov(ref cov) => {
                Descriptor::LegacyCSFSCov(TranslateExt::<PExt, QExt>::translate_ext(
                    cov, t,
                )?)
            }
        };
        Ok(desc)
    }
}

impl<Pk: MiniscriptKey, T: Extension> ForEachKey<Pk> for Descriptor<Pk, T> {
    fn for_each_key<'a, F: FnMut(&'a Pk) -> bool>(&'a self, pred: F) -> bool
    where
        Pk: 'a,
        Pk::RawPkHash: 'a,
    {
        match *self {
            Descriptor::Bare(ref bare) => bare.for_each_key(pred),
            Descriptor::Pkh(ref pkh) => pkh.for_each_key(pred),
            Descriptor::Wpkh(ref wpkh) => wpkh.for_each_key(pred),
            Descriptor::Wsh(ref wsh) => wsh.for_each_key(pred),
            Descriptor::Sh(ref sh) => sh.for_each_key(pred),
            Descriptor::LegacyCSFSCov(ref cov) => cov.for_any_key(pred),
            Descriptor::Tr(ref tr) => tr.for_each_key(pred),
            Descriptor::TrExt(ref tr) => tr.for_each_key(pred),
        }
    }
}

impl<Ext: Extension + ParseableExt> Descriptor<DescriptorPublicKey, Ext> {
    /// Whether or not the descriptor has any wildcards
    pub fn is_deriveable(&self) -> bool {
        self.for_any_key(|key| key.is_deriveable())
    }

    /// Derives all wildcard keys in the descriptor using the supplied index
    ///
    /// Panics if given an index ≥ 2^31
    ///
    /// In most cases, you would want to use [`Self::derived_descriptor`] directly to obtain
    /// a [`Descriptor<bitcoin::PublicKey>`]
    pub fn derive(&self, index: u32) -> Descriptor<DerivedDescriptorKey, Ext> {
        struct Derivator(u32);

        impl Translator<DescriptorPublicKey, DerivedDescriptorKey, ()> for Derivator {
            fn pk(&mut self, pk: &DescriptorPublicKey) -> Result<DerivedDescriptorKey, ()> {
                Ok(pk.clone().derive(self.0))
            }

            fn pkh(&mut self, pkh: &DescriptorPublicKey) -> Result<DerivedDescriptorKey, ()> {
                Ok(pkh.clone().derive(self.0))
            }

            fn sha256(&mut self, sha256: &sha256::Hash) -> Result<sha256::Hash, ()> {
                Ok(*sha256)
            }

            fn hash256(&mut self, hash256: &hash256::Hash) -> Result<hash256::Hash, ()> {
                Ok(*hash256)
            }
        }
        self.translate_pk(&mut Derivator(index))
            .expect("BIP 32 key index substitution cannot fail")
    }

    /// Derive a [`Descriptor`] with a concrete [`bitcoin::PublicKey`] at a given index
    /// Removes all extended pubkeys and wildcards from the descriptor and only leaves
    /// concrete [`bitcoin::PublicKey`]. All [`bitcoin::XOnlyPublicKey`]s are converted
    /// to [`bitcoin::PublicKey`]s by adding a default(0x02) y-coordinate. For [`Tr`]
    /// descriptor, spend info is also cached.
    ///
    /// # Examples
    ///
    /// ```
    /// use elements_miniscript::descriptor::{Descriptor, DescriptorPublicKey};
    /// use elements_miniscript::bitcoin::secp256k1;
    /// use std::str::FromStr;
    ///
    /// // test from bip 86
    /// let secp = secp256k1::Secp256k1::verification_only();
    /// let descriptor = Descriptor::<DescriptorPublicKey>::from_str("eltr(xpub6BgBgsespWvERF3LHQu6CnqdvfEvtMcQjYrcRzx53QJjSxarj2afYWcLteoGVky7D3UKDP9QyrLprQ3VCECoY49yfdDEHGCtMMj92pReUsQ/0/*)")
    ///     .expect("Valid ranged descriptor");
    /// let result = descriptor.derived_descriptor(&secp, 0).expect("Non-hardened derivation");
    /// assert_eq!(result.to_string(), "eltr(03cc8a4bc64d897bddc5fbc2f670f7a8ba0b386779106cf1223c6fc5d7cd6fc115)#hr5pt2wj");
    /// ```
    ///
    /// # Errors
    ///
    /// This function will return an error if hardened derivation is attempted.
    pub fn derived_descriptor<C: secp256k1_zkp::Verification>(
        &self,
        secp: &secp256k1_zkp::Secp256k1<C>,
        index: u32,
    ) -> Result<Descriptor<bitcoin::PublicKey, Ext>, ConversionError> {
        struct Derivator<'a, C: secp256k1::Verification>(&'a secp256k1::Secp256k1<C>);

        impl<'a, C: secp256k1::Verification>
            Translator<DerivedDescriptorKey, bitcoin::PublicKey, ConversionError>
            for Derivator<'a, C>
        {
            fn pk(
                &mut self,
                pk: &DerivedDescriptorKey,
            ) -> Result<bitcoin::PublicKey, ConversionError> {
                pk.derive_public_key(&self.0)
            }

            fn pkh(
                &mut self,
                pkh: &DerivedDescriptorKey,
            ) -> Result<bitcoin::hashes::hash160::Hash, ConversionError> {
                Ok(pkh.derive_public_key(&self.0)?.to_pubkeyhash())
            }

            fn sha256(&mut self, sha256: &sha256::Hash) -> Result<sha256::Hash, ConversionError> {
                Ok(*sha256)
            }

            fn hash256(&mut self, hash256: &hash256::Hash) -> Result<hash256::Hash, ConversionError> {
                Ok(*hash256)
            }
        }

        let derived = self.derive(index).translate_pk(&mut Derivator(secp))?;
        Ok(derived)
    }

    /// Parse a descriptor that may contain secret keys
    ///
    /// Internally turns every secret key found into the corresponding public key and then returns a
    /// a descriptor that only contains public keys and a map to lookup the secret key given a public key.
    pub fn parse_descriptor<C: secp256k1_zkp::Signing>(
        secp: &secp256k1_zkp::Secp256k1<C>,
        s: &str,
    ) -> Result<(Descriptor<DescriptorPublicKey, Ext>, KeyMap), Error> {
        fn parse_key<C: secp256k1::Signing>(
            s: &String,
            key_map: &mut KeyMap,
            secp: &secp256k1::Secp256k1<C>,
        ) -> Result<DescriptorPublicKey, Error> {
            let (public_key, secret_key) = match DescriptorSecretKey::from_str(s) {
                Ok(sk) => (
                    sk.to_public(secp)
                        .map_err(|e| Error::Unexpected(e.to_string()))?,
                    Some(sk),
                ),
                Err(_) => (
                    DescriptorPublicKey::from_str(s)
                        .map_err(|e| Error::Unexpected(e.to_string()))?,
                    None,
                ),
            };

            if let Some(secret_key) = secret_key {
                key_map.insert(public_key.clone(), secret_key);
            }

            Ok(public_key)
        }

        let mut keymap_pk = KeyMapWrapper(HashMap::new(), secp);

        struct KeyMapWrapper<'a, C: secp256k1::Signing>(KeyMap, &'a secp256k1::Secp256k1<C>);

        impl<'a, C: secp256k1::Signing> Translator<String, DescriptorPublicKey, Error>
            for KeyMapWrapper<'a, C>
        {
            fn pk(&mut self, pk: &String) -> Result<DescriptorPublicKey, Error> {
                parse_key(pk, &mut self.0, self.1)
            }

            fn pkh(&mut self, pkh: &String) -> Result<DescriptorPublicKey, Error> {
                parse_key(pkh, &mut self.0, self.1)
            }

            fn sha256(&mut self, sha256: &String) -> Result<sha256::Hash, Error> {
                let hash =
                    sha256::Hash::from_str(sha256).map_err(|e| Error::Unexpected(e.to_string()))?;
                Ok(hash)
            }

            fn hash256(&mut self, hash256: &String) -> Result<hash256::Hash, Error> {
                let hash = hash256::Hash::from_str(hash256)
                    .map_err(|e| Error::Unexpected(e.to_string()))?;
                Ok(hash)
            }

            fn ripemd160(&mut self, ripemd160: &String) -> Result<ripemd160::Hash, Error> {
                let hash = ripemd160::Hash::from_str(ripemd160)
                    .map_err(|e| Error::Unexpected(e.to_string()))?;
                Ok(hash)
            }

            fn hash160(&mut self, hash160: &String) -> Result<hash160::Hash, Error> {
                let hash = hash160::Hash::from_str(hash160)
                    .map_err(|e| Error::Unexpected(e.to_string()))?;
                Ok(hash)
            }
        }

        let descriptor = Descriptor::<String, Ext>::from_str(s)?;
        let descriptor = descriptor
            .translate_pk(&mut keymap_pk)
            .map_err(|e| Error::Unexpected(e.to_string()))?;

        Ok((descriptor, keymap_pk.0))
    }

    /// Serialize a descriptor to string with its secret keys
    pub fn to_string_with_secret(&self, key_map: &KeyMap) -> String {
        struct KeyMapLookUp<'a>(&'a KeyMap);

        impl<'a> Translator<DescriptorPublicKey, String, ()> for KeyMapLookUp<'a> {
            fn pk(&mut self, pk: &DescriptorPublicKey) -> Result<String, ()> {
                key_to_string(pk, self.0)
            }

            fn pkh(&mut self, pkh: &DescriptorPublicKey) -> Result<String, ()> {
                key_to_string(pkh, self.0)
            }

            fn sha256(&mut self, sha256: &sha256::Hash) -> Result<String, ()> {
                Ok(sha256.to_string())
            }

            fn hash256(&mut self, hash256: &hash256::Hash) -> Result<String, ()> {
                Ok(hash256.to_string())
            }

            fn ripemd160(&mut self, ripemd160: &ripemd160::Hash) -> Result<String, ()> {
                Ok(ripemd160.to_string())
            }

            fn hash160(&mut self, hash160: &hash160::Hash) -> Result<String, ()> {
                Ok(hash160.to_string())
            }
        }

        fn key_to_string(pk: &DescriptorPublicKey, key_map: &KeyMap) -> Result<String, ()> {
            Ok(match key_map.get(pk) {
                Some(secret) => secret.to_string(),
                None => pk.to_string(),
            })
        }

        let descriptor = self
            .translate_pk(&mut KeyMapLookUp(key_map))
            .expect("Translation to string cannot fail");

        descriptor.to_string()
    }
}

impl<Ext: Extension + ParseableExt> Descriptor<DescriptorPublicKey, Ext> {
    /// Utility method for deriving the descriptor at each index in a range to find one matching
    /// `script_pubkey`.
    ///
    /// If it finds a match then it returns the index it was derived at and the concrete
    /// descriptor at that index. If the descriptor is non-derivable then it will simply check the
    /// script pubkey against the descriptor and return it if it matches (in this case the index
    /// returned will be meaningless).
    pub fn find_derivation_index_for_spk<C: secp256k1_zkp::Verification>(
        &self,
        secp: &secp256k1_zkp::Secp256k1<C>,
        script_pubkey: &Script,
        range: Range<u32>,
    ) -> Result<Option<(u32, Descriptor<bitcoin::PublicKey, Ext>)>, ConversionError> {
        let range = if self.is_deriveable() { range } else { 0..1 };

        for i in range {
            let concrete = self.derived_descriptor(secp, i)?;
            if &concrete.script_pubkey() == script_pubkey {
                return Ok(Some((i, concrete)));
            }
        }

        Ok(None)
    }
}

impl_from_tree!(
    ;T; Extension,
    Descriptor<Pk, T>,
    /// Parse an expression tree into a descriptor.
    fn from_tree(top: &expression::Tree) -> Result<Descriptor<Pk, T>, Error> {
        Ok(match (top.name, top.args.len() as u32) {
            ("elpkh", 1) => Descriptor::Pkh(Pkh::from_tree(top)?),
            ("elwpkh", 1) => Descriptor::Wpkh(Wpkh::from_tree(top)?),
            ("elsh", 1) => Descriptor::Sh(Sh::from_tree(top)?),
            ("elcovwsh", 2) => Descriptor::LegacyCSFSCov(LegacyCSFSCov::from_tree(top)?),
            ("elwsh", 1) => Descriptor::Wsh(Wsh::from_tree(top)?),
            ("eltr", _) => Descriptor::Tr(Tr::from_tree(top)?),
            _ => Descriptor::Bare(Bare::from_tree(top)?),
        })
    }
);

impl_from_str!(
    ;T; Extension,
    Descriptor<Pk, T>,
    type Err = Error;,
    fn from_str(s: &str) -> Result<Descriptor<Pk, T>, Error> {
        if !s.starts_with(ELMTS_STR) {
            return Err(Error::BadDescriptor(String::from(
                "Not an Elements Descriptor",
            )));
        }
        // tr tree parsing has special code
        // Tr::from_str will check the checksum
        // match "tr(" to handle more extensibly
        if s.starts_with(&format!("{}tr", ELMTS_STR)) {
            // First try parsing without extensions
            match Tr::<Pk, NoExt>::from_str(s) {
                Ok(tr) => Ok(Descriptor::Tr(tr)),
                Err(_) => {
                    // Try parsing with extensions
                    let tr = Tr::<Pk, T>::from_str(s)?;
                    Ok(Descriptor::TrExt(tr))
                }
            }
        } else {
            let desc_str = verify_checksum(s)?;
            let top = expression::Tree::from_str(desc_str)?;
            expression::FromTree::from_tree(&top)
        }
    }
);

impl<Pk: MiniscriptKey, T: Extension> fmt::Debug for Descriptor<Pk, T> {
    fn fmt(&self, f: &mut fmt::Formatter<'_>) -> fmt::Result {
        match *self {
            Descriptor::Bare(ref sub) => write!(f, "{:?}", sub),
            Descriptor::Pkh(ref pkh) => write!(f, "{:?}", pkh),
            Descriptor::Wpkh(ref wpkh) => write!(f, "{:?}", wpkh),
            Descriptor::Sh(ref sub) => write!(f, "{:?}", sub),
            Descriptor::Wsh(ref sub) => write!(f, "{:?}", sub),
            Descriptor::LegacyCSFSCov(ref cov) => write!(f, "{:?}", cov),
            Descriptor::Tr(ref tr) => write!(f, "{:?}", tr),
            Descriptor::TrExt(ref tr) => write!(f, "{:?}", tr),
        }
    }
}

impl<Pk: MiniscriptKey, T: Extension> fmt::Display for Descriptor<Pk, T> {
    fn fmt(&self, f: &mut fmt::Formatter<'_>) -> fmt::Result {
        match *self {
            Descriptor::Bare(ref sub) => write!(f, "{}", sub),
            Descriptor::Pkh(ref pkh) => write!(f, "{}", pkh),
            Descriptor::Wpkh(ref wpkh) => write!(f, "{}", wpkh),
            Descriptor::Sh(ref sub) => write!(f, "{}", sub),
            Descriptor::Wsh(ref sub) => write!(f, "{}", sub),
            Descriptor::LegacyCSFSCov(ref cov) => write!(f, "{}", cov),
            Descriptor::Tr(ref tr) => write!(f, "{}", tr),
            Descriptor::TrExt(ref tr) => write!(f, "{}", tr),
        }
    }
}

serde_string_impl_pk!(Descriptor, "a script descriptor", T; Extension);

#[cfg(test)]
mod tests {
    use std::cmp;
    use std::collections::HashMap;
    use std::str::FromStr;

    use bitcoin;
    use bitcoin::util::bip32;
    use bitcoin::PublicKey;
    use elements::hashes::hex::{FromHex, ToHex};
    use elements::hashes::{hash160, sha256};
    use elements::opcodes::all::{OP_CLTV, OP_CSV};
    use elements::script::Instruction;
    use elements::{opcodes, script};

    use super::checksum::desc_checksum;
    use super::tr::Tr;
    use super::*;
    use crate::descriptor::key::Wildcard;
    use crate::descriptor::{DescriptorPublicKey, DescriptorSecretKey, DescriptorXKey};
    use crate::miniscript::satisfy::ElementsSig;
    #[cfg(feature = "compiler")]
    use crate::policy;
    use crate::{hex_script, Descriptor, DummyKey, Error, Miniscript, Satisfier};

    type StdDescriptor = Descriptor<PublicKey, CovenantExt<CovExtArgs>>;
    const TEST_PK: &'static str =
        "elpk(020000000000000000000000000000000000000000000000000000000000000002)";

    impl cmp::PartialEq for DescriptorSecretKey {
        fn eq(&self, other: &Self) -> bool {
            match (self, other) {
                (&DescriptorSecretKey::Single(ref a), &DescriptorSecretKey::Single(ref b)) => {
                    a.origin == b.origin && a.key == b.key
                }
                (&DescriptorSecretKey::XPrv(ref a), &DescriptorSecretKey::XPrv(ref b)) => {
                    a.origin == b.origin
                        && a.xkey == b.xkey
                        && a.derivation_path == b.derivation_path
                        && a.wildcard == b.wildcard
                }
                _ => false,
            }
        }
    }

    fn roundtrip_descriptor(s: &str) {
        let desc = Descriptor::<DummyKey>::from_str(&s).unwrap();
        let output = desc.to_string();
        let normalize_aliases = s.replace("c:pk_k(", "pk(").replace("c:pk_h(", "pkh(");
        assert_eq!(
            format!(
                "{}#{}",
                &normalize_aliases,
                desc_checksum(&normalize_aliases).unwrap()
            ),
            output
        );
    }

    // helper function to create elements txin from scriptsig and witness
    fn elements_txin(script_sig: Script, witness: Vec<Vec<u8>>) -> elements::TxIn {
        let mut txin_witness = elements::TxInWitness::default();
        txin_witness.script_witness = witness;
        elements::TxIn {
            previous_output: elements::OutPoint::default(),
            script_sig: script_sig,
            sequence: 100,
            is_pegin: false,
            has_issuance: false,
            asset_issuance: elements::AssetIssuance::default(),
            witness: txin_witness,
        }
    }

    #[test]
    fn desc_rtt_tests() {
        roundtrip_descriptor("elc:pk_k()");
        roundtrip_descriptor("elwsh(pk())");
        roundtrip_descriptor("elwsh(c:pk_k())");
        roundtrip_descriptor("elc:pk_h()");
    }
    #[test]
    fn parse_descriptor() {
        StdDescriptor::from_str("(").unwrap_err();
        StdDescriptor::from_str("(x()").unwrap_err();
        StdDescriptor::from_str("(\u{7f}()3").unwrap_err();
        StdDescriptor::from_str("pk()").unwrap_err();
        StdDescriptor::from_str("nl:0").unwrap_err(); //issue 63
        let compressed_pk = DummyKey.to_string();
        assert_eq!(
            StdDescriptor::from_str("elsh(sortedmulti)")
                .unwrap_err()
                .to_string(),
            "unexpected «no arguments given for sortedmulti»"
        ); //issue 202
        assert_eq!(
            StdDescriptor::from_str(&format!("elsh(sortedmulti(2,{}))", compressed_pk))
                .unwrap_err()
                .to_string(),
            "unexpected «higher threshold than there were keys in sortedmulti»"
        ); //issue 202

        StdDescriptor::from_str(TEST_PK).unwrap();
        // fuzzer
        StdDescriptor::from_str("slip77").unwrap_err();

        let uncompressed_pk =
        "0414fc03b8df87cd7b872996810db8458d61da8448e531569c8517b469a119d267be5645686309c6e6736dbd93940707cc9143d3cf29f1b877ff340e2cb2d259cf";

        // Context tests
        StdDescriptor::from_str(&format!("elpk({})", uncompressed_pk)).unwrap();
        StdDescriptor::from_str(&format!("elpkh({})", uncompressed_pk)).unwrap();
        StdDescriptor::from_str(&format!("elsh(pk({}))", uncompressed_pk)).unwrap();
        StdDescriptor::from_str(&format!("elwpkh({})", uncompressed_pk)).unwrap_err();
        StdDescriptor::from_str(&format!("elsh(wpkh({}))", uncompressed_pk)).unwrap_err();
        StdDescriptor::from_str(&format!("elwsh(pk{})", uncompressed_pk)).unwrap_err();
        StdDescriptor::from_str(&format!("elsh(wsh(pk{}))", uncompressed_pk)).unwrap_err();
        StdDescriptor::from_str(&format!(
            "elor_i(pk({}),pk({}))",
            uncompressed_pk, uncompressed_pk
        ))
        .unwrap_err();
    }

    #[test]
    pub fn script_pubkey() {
        let bare = StdDescriptor::from_str(&format!(
            "elmulti(1,020000000000000000000000000000000000000000000000000000000000000002)"
        ))
        .unwrap();
        assert_eq!(
            bare.script_pubkey(),
            hex_script(
                "512102000000000000000000000000000000000000000000000000000000000000000251ae"
            )
        );
        assert_eq!(
            bare.address(&elements::AddressParams::ELEMENTS)
                .unwrap_err()
                .to_string(),
            "Bare descriptors don't have address"
        );

        let pk = StdDescriptor::from_str(TEST_PK).unwrap();
        assert_eq!(
            pk.script_pubkey(),
            elements::Script::from(vec![
                0x21, 0x02, 0x00, 0x00, 0x00, 0x00, 0x00, 0x00, 0x00, 0x00, 0x00, 0x00, 0x00, 0x00,
                0x00, 0x00, 0x00, 0x00, 0x00, 0x00, 0x00, 0x00, 0x00, 0x00, 0x00, 0x00, 0x00, 0x00,
                0x00, 0x00, 0x00, 0x00, 0x00, 0x02, 0xac,
            ])
        );

        let pkh = StdDescriptor::from_str(
            "elpkh(\
             020000000000000000000000000000000000000000000000000000000000000002\
             )",
        )
        .unwrap();
        assert_eq!(
            pkh.script_pubkey(),
            script::Builder::new()
                .push_opcode(opcodes::all::OP_DUP)
                .push_opcode(opcodes::all::OP_HASH160)
                .push_slice(
                    &hash160::Hash::from_hex("84e9ed95a38613f0527ff685a9928abe2d4754d4",).unwrap()
                        [..]
                )
                .push_opcode(opcodes::all::OP_EQUALVERIFY)
                .push_opcode(opcodes::all::OP_CHECKSIG)
                .into_script()
        );
        assert_eq!(
            pkh.address(&elements::AddressParams::ELEMENTS,)
                .unwrap()
                .to_string(),
            "2dmYXpSu8YP6aLcJYhHfB1C19mdzSx2GPB9"
        );

        let wpkh = StdDescriptor::from_str(
            "elwpkh(\
             020000000000000000000000000000000000000000000000000000000000000002\
             )",
        )
        .unwrap();
        assert_eq!(
            wpkh.script_pubkey(),
            script::Builder::new()
                .push_opcode(opcodes::all::OP_PUSHBYTES_0)
                .push_slice(
                    &hash160::Hash::from_hex("84e9ed95a38613f0527ff685a9928abe2d4754d4",).unwrap()
                        [..]
                )
                .into_script()
        );
        assert_eq!(
            wpkh.address(&elements::AddressParams::ELEMENTS,)
                .unwrap()
                .to_string(),
            "ert1qsn57m9drscflq5nl76z6ny52hck5w4x57m69k3"
        );

        let shwpkh = StdDescriptor::from_str(
            "elsh(wpkh(\
             020000000000000000000000000000000000000000000000000000000000000002\
             ))",
        )
        .unwrap();
        assert_eq!(
            shwpkh.script_pubkey(),
            script::Builder::new()
                .push_opcode(opcodes::all::OP_HASH160)
                .push_slice(
                    &hash160::Hash::from_hex("f1c3b9a431134cb90a500ec06e0067cfa9b8bba7",).unwrap()
                        [..]
                )
                .push_opcode(opcodes::all::OP_EQUAL)
                .into_script()
        );
        assert_eq!(
            shwpkh
                .address(&elements::AddressParams::ELEMENTS,)
                .unwrap()
                .to_string(),
            "XZPaAbg6M83Fq5NqvbEGZ5kwy9RKSTke2s"
        );

        let sh = StdDescriptor::from_str(
            "elsh(c:pk_k(\
             020000000000000000000000000000000000000000000000000000000000000002\
             ))",
        )
        .unwrap();
        assert_eq!(
            sh.script_pubkey(),
            script::Builder::new()
                .push_opcode(opcodes::all::OP_HASH160)
                .push_slice(
                    &hash160::Hash::from_hex("aa5282151694d3f2f32ace7d00ad38f927a33ac8",).unwrap()
                        [..]
                )
                .push_opcode(opcodes::all::OP_EQUAL)
                .into_script()
        );
        assert_eq!(
            sh.address(&elements::AddressParams::ELEMENTS,)
                .unwrap()
                .to_string(),
            "XSspZXDJu2XVh8AKC7qF3L7x79Qy67JhQb"
        );

        let wsh = StdDescriptor::from_str(
            "elwsh(c:pk_k(\
             020000000000000000000000000000000000000000000000000000000000000002\
             ))",
        )
        .unwrap();
        assert_eq!(
            wsh.script_pubkey(),
            script::Builder::new()
                .push_opcode(opcodes::all::OP_PUSHBYTES_0)
                .push_slice(
                    &sha256::Hash::from_hex(
                        "\
                         f9379edc8983152dc781747830075bd5\
                         3896e4b0ce5bff73777fd77d124ba085\
                         "
                    )
                    .unwrap()[..]
                )
                .into_script()
        );
        assert_eq!(
            wsh.address(&elements::AddressParams::ELEMENTS,)
                .unwrap()
                .to_string(),
            "ert1qlymeahyfsv2jm3upw3urqp6m65ufde9seedl7umh0lth6yjt5zzsan9u2t"
        );

        let shwsh = StdDescriptor::from_str(
            "elsh(wsh(c:pk_k(\
             020000000000000000000000000000000000000000000000000000000000000002\
             )))",
        )
        .unwrap();
        assert_eq!(
            shwsh.script_pubkey(),
            script::Builder::new()
                .push_opcode(opcodes::all::OP_HASH160)
                .push_slice(
                    &hash160::Hash::from_hex("4bec5d7feeed99e1d0a23fe32a4afe126a7ff07e",).unwrap()
                        [..]
                )
                .push_opcode(opcodes::all::OP_EQUAL)
                .into_script()
        );
        assert_eq!(
            shwsh
                .address(&elements::AddressParams::ELEMENTS,)
                .unwrap()
                .to_string(),
            "XJGggUb965TvGF2VCxp9EQGmZTxMeDjwQQ"
        );
    }

    #[test]
    fn satisfy() {
        let secp = secp256k1_zkp::Secp256k1::new();
        let sk =
            secp256k1_zkp::SecretKey::from_slice(&b"sally was a secret key, she said"[..]).unwrap();
        let pk = bitcoin::PublicKey {
            inner: secp256k1_zkp::PublicKey::from_secret_key(&secp, &sk),
            compressed: true,
        };
        let msg = secp256k1_zkp::Message::from_slice(&b"michael was a message, amusingly"[..])
            .expect("32 bytes");
        let sig = secp.sign_ecdsa(&msg, &sk);
        let mut sigser = sig.serialize_der().to_vec();
        sigser.push(0x01); // sighash_all

        struct SimpleSat {
            sig: secp256k1_zkp::ecdsa::Signature,
            pk: bitcoin::PublicKey,
        }

        impl Satisfier<bitcoin::PublicKey> for SimpleSat {
            fn lookup_ecdsa_sig(&self, pk: &bitcoin::PublicKey) -> Option<ElementsSig> {
                if *pk == self.pk {
                    Some((self.sig, elements::EcdsaSigHashType::All))
                } else {
                    None
                }
            }
        }

        let satisfier = SimpleSat { sig, pk };
        let ms = ms_str!("c:pk_k({})", pk);

        let mut txin = elements::TxIn {
            previous_output: elements::OutPoint::default(),
            script_sig: Script::new(),
            sequence: 100,
            is_pegin: false,
            has_issuance: false,
            asset_issuance: elements::AssetIssuance::default(),
            witness: elements::TxInWitness::default(),
        };
        let bare: Descriptor<_, NoExt> = Descriptor::new_bare(ms.clone()).unwrap();

        bare.satisfy(&mut txin, &satisfier).expect("satisfaction");
        assert_eq!(
            txin,
            elements_txin(
                script::Builder::new().push_slice(&sigser[..]).into_script(),
                vec![]
            ),
        );
        assert_eq!(bare.unsigned_script_sig(), elements::Script::new());

        let pkh: Descriptor<_, NoExt> = Descriptor::new_pkh(pk);
        pkh.satisfy(&mut txin, &satisfier).expect("satisfaction");
        assert_eq!(
            txin,
            elements_txin(
                script::Builder::new()
                    .push_slice(&sigser[..])
                    .push_key(&pk)
                    .into_script(),
                vec![]
            )
        );
        assert_eq!(pkh.unsigned_script_sig(), elements::Script::new());

        let wpkh: Descriptor<_, NoExt> = Descriptor::new_wpkh(pk).unwrap();
        wpkh.satisfy(&mut txin, &satisfier).expect("satisfaction");
        assert_eq!(
            txin,
            elements_txin(Script::new(), vec![sigser.clone(), pk.to_bytes(),])
        );
        assert_eq!(wpkh.unsigned_script_sig(), elements::Script::new());

        let shwpkh: Descriptor<_, NoExt> = Descriptor::new_sh_wpkh(pk).unwrap();
        shwpkh.satisfy(&mut txin, &satisfier).expect("satisfaction");
        let redeem_script = script::Builder::new()
            .push_opcode(opcodes::all::OP_PUSHBYTES_0)
            .push_slice(
                &hash160::Hash::from_hex("d1b2a1faf62e73460af885c687dee3b7189cd8ab").unwrap()[..],
            )
            .into_script();
        let expected_ssig = script::Builder::new()
            .push_slice(&redeem_script[..])
            .into_script();
        assert_eq!(
            txin,
            elements_txin(expected_ssig.clone(), vec![sigser.clone(), pk.to_bytes()])
        );
        assert_eq!(shwpkh.unsigned_script_sig(), expected_ssig);

        let ms = ms_str!("c:pk_k({})", pk);
        let sh: Descriptor<_, NoExt> = Descriptor::new_sh(ms.clone()).unwrap();
        sh.satisfy(&mut txin, &satisfier).expect("satisfaction");
        let expected_ssig = script::Builder::new()
            .push_slice(&sigser[..])
            .push_slice(&ms.encode()[..])
            .into_script();
        assert_eq!(txin, elements_txin(expected_ssig, vec![]));
        assert_eq!(sh.unsigned_script_sig(), Script::new());

        let ms = ms_str!("c:pk_k({})", pk);

        let wsh: Descriptor<_, NoExt> = Descriptor::new_wsh(ms.clone()).unwrap();
        wsh.satisfy(&mut txin, &satisfier).expect("satisfaction");
        assert_eq!(
            txin,
            elements_txin(
                Script::new(),
                vec![sigser.clone(), ms.encode().into_bytes()]
            )
        );
        assert_eq!(wsh.unsigned_script_sig(), Script::new());

        let shwsh: Descriptor<_, NoExt> = Descriptor::new_sh_wsh(ms.clone()).unwrap();
        shwsh.satisfy(&mut txin, &satisfier).expect("satisfaction");
        let expected_ssig = script::Builder::new()
            .push_slice(&ms.encode().to_v0_p2wsh()[..])
            .into_script();
        assert_eq!(
            txin,
            elements_txin(
                expected_ssig.clone(),
                vec![sigser.clone(), ms.encode().into_bytes(),]
            )
        );
        assert_eq!(shwsh.unsigned_script_sig(), expected_ssig);
    }

    #[test]
    fn after_is_cltv() {
        let descriptor = Descriptor::<bitcoin::PublicKey>::from_str("elwsh(after(1000))").unwrap();
        let script = descriptor.explicit_script().unwrap();

        let actual_instructions: Vec<_> = script.instructions().collect();
        let check = actual_instructions.last().unwrap();

        assert_eq!(check, &Ok(Instruction::Op(OP_CLTV)))
    }

    #[test]
    fn older_is_csv() {
        let descriptor = Descriptor::<bitcoin::PublicKey>::from_str("elwsh(older(1000))").unwrap();
        let script = descriptor.explicit_script().unwrap();

        let actual_instructions: Vec<_> = script.instructions().collect();
        let check = actual_instructions.last().unwrap();

        assert_eq!(check, &Ok(Instruction::Op(OP_CSV)))
    }

    #[test]
    fn tr_roundtrip_key() {
        let script = Tr::<DummyKey>::from_str("eltr()").unwrap().to_string();
        assert_eq!(script, format!("eltr()#sux3r82e"))
    }

    #[test]
    fn tr_roundtrip_script() {
        let descriptor = Tr::<DummyKey>::from_str("eltr(,{pk(),pk()})")
            .unwrap()
            .to_string();

        assert_eq!(descriptor, "eltr(,{pk(),pk()})#lxgcxh02");

        let descriptor = Descriptor::<String>::from_str("eltr(A,{pk(B),pk(C)})")
            .unwrap()
            .to_string();
        assert_eq!(descriptor, "eltr(A,{pk(B),pk(C)})#cx98s50f");
    }

    #[test]
    fn tr_roundtrip_tree() {
        let p1 = "020000000000000000000000000000000000000000000000000000000000000001";
        let p2 = "020000000000000000000000000000000000000000000000000000000000000002";
        let p3 = "020000000000000000000000000000000000000000000000000000000000000003";
        let p4 = "020000000000000000000000000000000000000000000000000000000000000004";
        let p5 = "03f8551772d66557da28c1de858124f365a8eb30ce6ad79c10e0f4c546d0ab0f82";
        let descriptor = Tr::<PublicKey>::from_str(&format!(
            "eltr({},{{pk({}),{{pk({}),or_d(pk({}),pkh({}))}}}})",
            p1, p2, p3, p4, p5
        ))
        .unwrap()
        .to_string();

        // p5.to_pubkeyhash() = 516ca378e588a7ed71336147e2a72848b20aca1a
        assert_eq!(
            descriptor,
            format!(
                "eltr({},{{pk({}),{{pk({}),or_d(pk({}),pkh(516ca378e588a7ed71336147e2a72848b20aca1a))}}}})#3cw4zduf",
                p1, p2, p3, p4,
            )
        )
    }

    #[test]
    fn tr_script_pubkey() {
        let key = Descriptor::<bitcoin::PublicKey>::from_str(
            "eltr(02e20e746af365e86647826397ba1c0e0d5cb685752976fe2f326ab76bdc4d6ee9)",
        )
        .unwrap();
        assert_eq!(
            key.script_pubkey().to_hex(),
            "51203f48e7c6203a75722733e3d9d06638da38d946066159c64684caf1622b2b0e33"
        )
    }

    #[test]
    fn roundtrip_tests() {
        let descriptor = Descriptor::<bitcoin::PublicKey>::from_str("elmulti");
        assert_eq!(
            descriptor.unwrap_err().to_string(),
            "unexpected «no arguments given»"
        )
    }

    #[test]
    fn empty_thresh() {
        let descriptor = Descriptor::<bitcoin::PublicKey>::from_str("elthresh");
        assert_eq!(
            descriptor.unwrap_err().to_string(),
            "unexpected «no arguments given»"
        )
    }

    #[test]
    fn witness_stack_for_andv_is_arranged_in_correct_order() {
        // arrange
        let a = bitcoin::PublicKey::from_str(
            "02937402303919b3a2ee5edd5009f4236f069bf75667b8e6ecf8e5464e20116a0e",
        )
        .unwrap();
        let sig_a = secp256k1_zkp::ecdsa::Signature::from_str("3045022100a7acc3719e9559a59d60d7b2837f9842df30e7edcd754e63227e6168cec72c5d022066c2feba4671c3d99ea75d9976b4da6c86968dbf3bab47b1061e7a1966b1778c").unwrap();

        let b = bitcoin::PublicKey::from_str(
            "02eb64639a17f7334bb5a1a3aad857d6fec65faef439db3de72f85c88bc2906ad3",
        )
        .unwrap();
        let sig_b = secp256k1_zkp::ecdsa::Signature::from_str("3044022075b7b65a7e6cd386132c5883c9db15f9a849a0f32bc680e9986398879a57c276022056d94d12255a4424f51c700ac75122cb354895c9f2f88f0cbb47ba05c9c589ba").unwrap();

        let descriptor = Descriptor::<bitcoin::PublicKey>::from_str(&format!(
            "elwsh(and_v(v:pk({A}),pk({B})))",
            A = a,
            B = b
        ))
        .unwrap();

        let mut txin = elements_txin(Script::new(), vec![]);
        let satisfier = {
            let mut satisfier = HashMap::with_capacity(2);

            satisfier.insert(a, (sig_a.clone(), ::elements::EcdsaSigHashType::All));
            satisfier.insert(b, (sig_b.clone(), ::elements::EcdsaSigHashType::All));

            satisfier
        };

        // act
        descriptor.satisfy(&mut txin, &satisfier).unwrap();

        // assert
        let witness0 = &txin.witness.script_witness[0];
        let witness1 = &txin.witness.script_witness[1];

        let sig0 =
            secp256k1_zkp::ecdsa::Signature::from_der(&witness0[..witness0.len() - 1]).unwrap();
        let sig1 =
            secp256k1_zkp::ecdsa::Signature::from_der(&witness1[..witness1.len() - 1]).unwrap();

        // why are we asserting this way?
        // The witness stack is evaluated from top to bottom. Given an `and` instruction, the left arm of the and is going to evaluate first,
        // meaning the next witness element (on a three element stack, that is the middle one) needs to be the signature for the left side of the `and`.
        // The left side of the `and` performs a CHECKSIG against public key `a` so `sig1` needs to be `sig_a` and `sig0` needs to be `sig_b`.
        assert_eq!(sig1, sig_a);
        assert_eq!(sig0, sig_b);
    }

    #[test]
    fn test_scriptcode() {
        // P2WPKH (from bip143 test vectors)
        let descriptor = Descriptor::<PublicKey>::from_str(
            "elwpkh(025476c2e83188368da1ff3e292e7acafcdb3566bb0ad253f62fc70f07aeee6357)",
        )
        .unwrap();
        assert_eq!(
            *descriptor.script_code().unwrap().as_bytes(),
            Vec::<u8>::from_hex("76a9141d0f172a0ecb48aee1be1f2687d2963ae33f71a188ac").unwrap()[..]
        );

        // P2SH-P2WPKH (from bip143 test vectors)
        let descriptor = Descriptor::<PublicKey>::from_str(
            "elsh(wpkh(03ad1d8e89212f0b92c74d23bb710c00662ad1470198ac48c43f7d6f93a2a26873))",
        )
        .unwrap();
        assert_eq!(
            *descriptor.script_code().unwrap().as_bytes(),
            Vec::<u8>::from_hex("76a91479091972186c449eb1ded22b78e40d009bdf008988ac").unwrap()[..]
        );

        // P2WSH (from bitcoind's `createmultisig`)
        let descriptor = Descriptor::<PublicKey>::from_str(
            "elwsh(multi(2,03789ed0bb717d88f7d321a368d905e7430207ebbd82bd342cf11ae157a7ace5fd,03dbc6764b8884a92e871274b87583e6d5c2a58819473e17e107ef3f6aa5a61626))",
        )
        .unwrap();
        assert_eq!(
            *descriptor
                .script_code().unwrap()
                .as_bytes(),
            Vec::<u8>::from_hex("522103789ed0bb717d88f7d321a368d905e7430207ebbd82bd342cf11ae157a7ace5fd2103dbc6764b8884a92e871274b87583e6d5c2a58819473e17e107ef3f6aa5a6162652ae").unwrap()[..]
        );

        // P2SH-P2WSH (from bitcoind's `createmultisig`)
        let descriptor = Descriptor::<PublicKey>::from_str("elsh(wsh(multi(2,03789ed0bb717d88f7d321a368d905e7430207ebbd82bd342cf11ae157a7ace5fd,03dbc6764b8884a92e871274b87583e6d5c2a58819473e17e107ef3f6aa5a61626)))").unwrap();
        assert_eq!(
            *descriptor
                .script_code().unwrap()
                .as_bytes(),
            Vec::<u8>::from_hex("522103789ed0bb717d88f7d321a368d905e7430207ebbd82bd342cf11ae157a7ace5fd2103dbc6764b8884a92e871274b87583e6d5c2a58819473e17e107ef3f6aa5a6162652ae")
                .unwrap()[..]
        );
    }

    #[test]
    fn parse_descriptor_key() {
        // With a wildcard
        let key = "[78412e3a/44'/0'/0']xpub6ERApfZwUNrhLCkDtcHTcxd75RbzS1ed54G1LkBUHQVHQKqhMkhgbmJbZRkrgZw4koxb5JaHWkY4ALHY2grBGRjaDMzQLcgJvLJuZZvRcEL/1/*";
        let expected = DescriptorPublicKey::XPub(DescriptorXKey {
            origin: Some((
                bip32::Fingerprint::from(&[0x78, 0x41, 0x2e, 0x3a][..]),
                (&[
                    bip32::ChildNumber::from_hardened_idx(44).unwrap(),
                    bip32::ChildNumber::from_hardened_idx(0).unwrap(),
                    bip32::ChildNumber::from_hardened_idx(0).unwrap(),
                ][..])
                .into(),
            )),
            xkey: bip32::ExtendedPubKey::from_str("xpub6ERApfZwUNrhLCkDtcHTcxd75RbzS1ed54G1LkBUHQVHQKqhMkhgbmJbZRkrgZw4koxb5JaHWkY4ALHY2grBGRjaDMzQLcgJvLJuZZvRcEL").unwrap(),
            derivation_path: (&[bip32::ChildNumber::from_normal_idx(1).unwrap()][..]).into(),
            wildcard: Wildcard::Unhardened,
        });
        assert_eq!(expected, key.parse().unwrap());
        assert_eq!(format!("{}", expected), key);

        // Without origin
        let key = "xpub6ERApfZwUNrhLCkDtcHTcxd75RbzS1ed54G1LkBUHQVHQKqhMkhgbmJbZRkrgZw4koxb5JaHWkY4ALHY2grBGRjaDMzQLcgJvLJuZZvRcEL/1";
        let expected = DescriptorPublicKey::XPub(DescriptorXKey {
            origin: None,
            xkey: bip32::ExtendedPubKey::from_str("xpub6ERApfZwUNrhLCkDtcHTcxd75RbzS1ed54G1LkBUHQVHQKqhMkhgbmJbZRkrgZw4koxb5JaHWkY4ALHY2grBGRjaDMzQLcgJvLJuZZvRcEL").unwrap(),
            derivation_path: (&[bip32::ChildNumber::from_normal_idx(1).unwrap()][..]).into(),
            wildcard: Wildcard::None,
        });
        assert_eq!(expected, key.parse().unwrap());
        assert_eq!(format!("{}", expected), key);

        // Testnet tpub
        let key = "tpubD6NzVbkrYhZ4YqYr3amYH15zjxHvBkUUeadieW8AxTZC7aY2L8aPSk3tpW6yW1QnWzXAB7zoiaNMfwXPPz9S68ZCV4yWvkVXjdeksLskCed/1";
        let expected = DescriptorPublicKey::XPub(DescriptorXKey {
            origin: None,
            xkey: bip32::ExtendedPubKey::from_str("tpubD6NzVbkrYhZ4YqYr3amYH15zjxHvBkUUeadieW8AxTZC7aY2L8aPSk3tpW6yW1QnWzXAB7zoiaNMfwXPPz9S68ZCV4yWvkVXjdeksLskCed").unwrap(),
            derivation_path: (&[bip32::ChildNumber::from_normal_idx(1).unwrap()][..]).into(),
            wildcard: Wildcard::None,
        });
        assert_eq!(expected, key.parse().unwrap());
        assert_eq!(format!("{}", expected), key);

        // Without derivation path
        let key = "xpub6ERApfZwUNrhLCkDtcHTcxd75RbzS1ed54G1LkBUHQVHQKqhMkhgbmJbZRkrgZw4koxb5JaHWkY4ALHY2grBGRjaDMzQLcgJvLJuZZvRcEL";
        let expected = DescriptorPublicKey::XPub(DescriptorXKey {
            origin: None,
            xkey: bip32::ExtendedPubKey::from_str("xpub6ERApfZwUNrhLCkDtcHTcxd75RbzS1ed54G1LkBUHQVHQKqhMkhgbmJbZRkrgZw4koxb5JaHWkY4ALHY2grBGRjaDMzQLcgJvLJuZZvRcEL").unwrap(),
            derivation_path: bip32::DerivationPath::from(&[][..]),
            wildcard: Wildcard::None,
        });
        assert_eq!(expected, key.parse().unwrap());
        assert_eq!(format!("{}", expected), key);

        // Raw (compressed) pubkey
        let key = "03f28773c2d975288bc7d1d205c3748651b075fbc6610e58cddeeddf8f19405aa8";
        let expected = DescriptorPublicKey::Single(SinglePub {
            key: SinglePubKey::FullKey(
                bitcoin::PublicKey::from_str(
                    "03f28773c2d975288bc7d1d205c3748651b075fbc6610e58cddeeddf8f19405aa8",
                )
                .unwrap(),
            ),
            origin: None,
        });
        assert_eq!(expected, key.parse().unwrap());
        assert_eq!(format!("{}", expected), key);

        // Raw (uncompressed) pubkey
        let key = "04f5eeb2b10c944c6b9fbcfff94c35bdeecd93df977882babc7f3a2cf7f5c81d3b09a68db7f0e04f21de5d4230e75e6dbe7ad16eefe0d4325a62067dc6f369446a";
        let expected = DescriptorPublicKey::Single(SinglePub {
            key: SinglePubKey::FullKey(bitcoin::PublicKey::from_str(
                "04f5eeb2b10c944c6b9fbcfff94c35bdeecd93df977882babc7f3a2cf7f5c81d3b09a68db7f0e04f21de5d4230e75e6dbe7ad16eefe0d4325a62067dc6f369446a",
            )
            .unwrap()),
            origin: None,
        });
        assert_eq!(expected, key.parse().unwrap());
        assert_eq!(format!("{}", expected), key);

        // Raw pubkey with origin
        let desc =
            "[78412e3a/0'/42/0']0231c7d3fc85c148717848033ce276ae2b464a4e2c367ed33886cc428b8af48ff8";
        let expected = DescriptorPublicKey::Single(SinglePub {
            key: SinglePubKey::FullKey(
                bitcoin::PublicKey::from_str(
                    "0231c7d3fc85c148717848033ce276ae2b464a4e2c367ed33886cc428b8af48ff8",
                )
                .unwrap(),
            ),
            origin: Some((
                bip32::Fingerprint::from(&[0x78, 0x41, 0x2e, 0x3a][..]),
                (&[
                    bip32::ChildNumber::from_hardened_idx(0).unwrap(),
                    bip32::ChildNumber::from_normal_idx(42).unwrap(),
                    bip32::ChildNumber::from_hardened_idx(0).unwrap(),
                ][..])
                    .into(),
            )),
        });
        assert_eq!(expected, desc.parse().expect("Parsing desc"));
        assert_eq!(format!("{}", expected), desc);
    }

    #[test]
    fn test_sortedmulti() {
        fn _test_sortedmulti(raw_desc_one: &str, raw_desc_two: &str, raw_addr_expected: &str) {
            let secp_ctx = secp256k1_zkp::Secp256k1::verification_only();
            let index = 5;

            // Parse descriptor
            let desc_one = Descriptor::<DescriptorPublicKey>::from_str(raw_desc_one).unwrap();
            let desc_two = Descriptor::<DescriptorPublicKey>::from_str(raw_desc_two).unwrap();

            // Same string formatting
            assert_eq!(desc_one.to_string(), raw_desc_one);
            assert_eq!(desc_two.to_string(), raw_desc_two);

            // Same address
            let addr_one = desc_one
                .derived_descriptor(&secp_ctx, index)
                .unwrap()
                .address(&elements::AddressParams::ELEMENTS)
                .unwrap();
            let addr_two = desc_two
                .derived_descriptor(&secp_ctx, index)
                .unwrap()
                .address(&elements::AddressParams::ELEMENTS)
                .unwrap();
            let addr_expected = elements::Address::from_str(raw_addr_expected).unwrap();
            assert_eq!(addr_one, addr_expected);
            assert_eq!(addr_two, addr_expected);
        }

        // P2SH and pubkeys
        _test_sortedmulti(
            "elsh(sortedmulti(1,03fff97bd5755eeea420453a14355235d382f6472f8568a18b2f057a1460297556,0250863ad64a87ae8a2fe83c1af1a8403cb53f53e486d8511dad8a04887e5b2352))#tse3qz98",
            "elsh(sortedmulti(1,0250863ad64a87ae8a2fe83c1af1a8403cb53f53e486d8511dad8a04887e5b2352,03fff97bd5755eeea420453a14355235d382f6472f8568a18b2f057a1460297556))#ptnf05qc",
            "XUDXJZnP2GXsKRKdxSLKzJM1iZ4gbbyrGh",
        );

        // P2WSH and single-xpub descriptor
        _test_sortedmulti(
            "elwsh(sortedmulti(1,xpub661MyMwAqRbcFW31YEwpkMuc5THy2PSt5bDMsktWQcFF8syAmRUapSCGu8ED9W6oDMSgv6Zz8idoc4a6mr8BDzTJY47LJhkJ8UB7WEGuduB,xpub69H7F5d8KSRgmmdJg2KhpAK8SR3DjMwAdkxj3ZuxV27CprR9LgpeyGmXUbC6wb7ERfvrnKZjXoUmmDznezpbZb7ap6r1D3tgFxHmwMkQTPH))#a8h2v83d",
            "elwsh(sortedmulti(1,xpub69H7F5d8KSRgmmdJg2KhpAK8SR3DjMwAdkxj3ZuxV27CprR9LgpeyGmXUbC6wb7ERfvrnKZjXoUmmDznezpbZb7ap6r1D3tgFxHmwMkQTPH,xpub661MyMwAqRbcFW31YEwpkMuc5THy2PSt5bDMsktWQcFF8syAmRUapSCGu8ED9W6oDMSgv6Zz8idoc4a6mr8BDzTJY47LJhkJ8UB7WEGuduB))#qfcn7ujk",
            "ert1qpq2cfgz5lktxzr5zqv7nrzz46hsvq3492ump9pz8rzcl8wqtwqcs2yqnuv",
        );

        // P2WSH-P2SH and ranged descriptor
        _test_sortedmulti(
            "elsh(wsh(sortedmulti(1,xpub661MyMwAqRbcFW31YEwpkMuc5THy2PSt5bDMsktWQcFF8syAmRUapSCGu8ED9W6oDMSgv6Zz8idoc4a6mr8BDzTJY47LJhkJ8UB7WEGuduB/1/0/*,xpub69H7F5d8KSRgmmdJg2KhpAK8SR3DjMwAdkxj3ZuxV27CprR9LgpeyGmXUbC6wb7ERfvrnKZjXoUmmDznezpbZb7ap6r1D3tgFxHmwMkQTPH/0/0/*)))#l7qy253t",
            "elsh(wsh(sortedmulti(1,xpub69H7F5d8KSRgmmdJg2KhpAK8SR3DjMwAdkxj3ZuxV27CprR9LgpeyGmXUbC6wb7ERfvrnKZjXoUmmDznezpbZb7ap6r1D3tgFxHmwMkQTPH/0/0/*,xpub661MyMwAqRbcFW31YEwpkMuc5THy2PSt5bDMsktWQcFF8syAmRUapSCGu8ED9W6oDMSgv6Zz8idoc4a6mr8BDzTJY47LJhkJ8UB7WEGuduB/1/0/*)))#0gpee5cl",
            "XBkDY63XnRTz6BbwzJi3ifGhBwLTomEzkq",
        );
    }

    #[test]
    fn test_parse_descriptor() {
        let secp = &secp256k1_zkp::Secp256k1::signing_only();
        let (descriptor, key_map) = Descriptor::<_, NoExt>::parse_descriptor(secp, "elwpkh(tprv8ZgxMBicQKsPcwcD4gSnMti126ZiETsuX7qwrtMypr6FBwAP65puFn4v6c3jrN9VwtMRMph6nyT63NrfUL4C3nBzPcduzVSuHD7zbX2JKVc/44'/0'/0'/0/*)").unwrap();
        assert_eq!(descriptor.to_string(), "elwpkh([2cbe2a6d/44'/0'/0']tpubDCvNhURocXGZsLNqWcqD3syHTqPXrMSTwi8feKVwAcpi29oYKsDD3Vex7x2TDneKMVN23RbLprfxB69v94iYqdaYHsVz3kPR37NQXeqouVz/0/*)#pznhhta9");
        assert_eq!(key_map.len(), 1);

        // https://github.com/bitcoin/bitcoin/blob/7ae86b3c6845873ca96650fc69beb4ae5285c801/src/test/descriptor_tests.cpp#L355-L360
        macro_rules! check_invalid_checksum {
            ($secp: ident,$($desc: expr),*) => {
                $(
                    match Descriptor::<_, NoExt>::parse_descriptor($secp, $desc) {
                        Err(Error::BadDescriptor(_)) => {},
                        Err(e) => panic!("Expected bad checksum for {}, got '{}'", $desc, e),
                        _ => panic!("Invalid checksum treated as valid: {}", $desc),
                    };
                )*
            };
        }
        check_invalid_checksum!(secp,
            "elsh(multi(2,[00000000/111'/222]xprvA1RpRA33e1JQ7ifknakTFpgNXPmW2YvmhqLQYMmrj4xJXXWYpDPS3xz7iAxn8L39njGVyuoseXzU6rcxFLJ8HFsTjSyQbLYnMpCqE2VbFWc,xprv9uPDJpEQgRQfDcW7BkF7eTya6RPxXeJCqCJGHuCJ4GiRVLzkTXBAJMu2qaMWPrS7AANYqdq6vcBcBUdJCVVFceUvJFjaPdGZ2y9WACViL4L/0))#",
            "elsh(multi(2,[00000000/111'/222]xpub6ERApfZwUNrhLCkDtcHTcxd75RbzS1ed54G1LkBUHQVHQKqhMkhgbmJbZRkrgZw4koxb5JaHWkY4ALHY2grBGRjaDMzQLcgJvLJuZZvRcEL,xpub68NZiKmJWnxxS6aaHmn81bvJeTESw724CRDs6HbuccFQN9Ku14VQrADWgqbhhTHBaohPX4CjNLf9fq9MYo6oDaPPLPxSb7gwQN3ih19Zm4Y/0))#",
            "elsh(multi(2,[00000000/111'/222]xprvA1RpRA33e1JQ7ifknakTFpgNXPmW2YvmhqLQYMmrj4xJXXWYpDPS3xz7iAxn8L39njGVyuoseXzU6rcxFLJ8HFsTjSyQbLYnMpCqE2VbFWc,xprv9uPDJpEQgRQfDcW7BkF7eTya6RPxXeJCqCJGHuCJ4GiRVLzkTXBAJMu2qaMWPrS7AANYqdq6vcBcBUdJCVVFceUvJFjaPdGZ2y9WACViL4L/0))#ggrsrxf",
            "elsh(multi(2,[00000000/111'/222]xpub6ERApfZwUNrhLCkDtcHTcxd75RbzS1ed54G1LkBUHQVHQKqhMkhgbmJbZRkrgZw4koxb5JaHWkY4ALHY2grBGRjaDMzQLcgJvLJuZZvRcEL,xpub68NZiKmJWnxxS6aaHmn81bvJeTESw724CRDs6HbuccFQN9Ku14VQrADWgqbhhTHBaohPX4CjNLf9fq9MYo6oDaPPLPxSb7gwQN3ih19Zm4Y/0))#tjg09x5tq",
            "elsh(multi(2,[00000000/111'/222]xprvA1RpRA33e1JQ7ifknakTFpgNXPmW2YvmhqLQYMmrj4xJXXWYpDPS3xz7iAxn8L39njGVyuoseXzU6rcxFLJ8HFsTjSyQbLYnMpCqE2VbFWc,xprv9uPDJpEQgRQfDcW7BkF7eTya6RPxXeJCqCJGHuCJ4GiRVLzkTXBAJMu2qaMWPrS7AANYqdq6vcBcBUdJCVVFceUvJFjaPdGZ2y9WACViL4L/0))#ggrsrxf",
            "elsh(multi(2,[00000000/111'/222]xpub6ERApfZwUNrhLCkDtcHTcxd75RbzS1ed54G1LkBUHQVHQKqhMkhgbmJbZRkrgZw4koxb5JaHWkY4ALHY2grBGRjaDMzQLcgJvLJuZZvRcEL,xpub68NZiKmJWnxxS6aaHmn81bvJeTESw724CRDs6HbuccFQN9Ku14VQrADWgqbhhTHBaohPX4CjNLf9fq9MYo6oDaPPLPxSb7gwQN3ih19Zm4Y/0))#tjg09x5",
            "elsh(multi(3,[00000000/111'/222]xprvA1RpRA33e1JQ7ifknakTFpgNXPmW2YvmhqLQYMmrj4xJXXWYpDPS3xz7iAxn8L39njGVyuoseXzU6rcxFLJ8HFsTjSyQbLYnMpCqE2VbFWc,xprv9uPDJpEQgRQfDcW7BkF7eTya6RPxXeJCqCJGHuCJ4GiRVLzkTXBAJMu2qaMWPrS7AANYqdq6vcBcBUdJCVVFceUvJFjaPdGZ2y9WACViL4L/0))#ggrsrxfy",
            "elsh(multi(3,[00000000/111'/222]xpub6ERApfZwUNrhLCkDtcHTcxd75RbzS1ed54G1LkBUHQVHQKqhMkhgbmJbZRkrgZw4koxb5JaHWkY4ALHY2grBGRjaDMzQLcgJvLJuZZvRcEL,xpub68NZiKmJWnxxS6aaHmn81bvJeTESw724CRDs6HbuccFQN9Ku14VQrADWgqbhhTHBaohPX4CjNLf9fq9MYo6oDaPPLPxSb7gwQN3ih19Zm4Y/0))#tjg09x5t",
            "elsh(multi(2,[00000000/111'/222]xpub6ERApfZwUNrhLCkDtcHTcxd75RbzS1ed54G1LkBUHQVHQKqhMkhgbmJbZRkrgZw4koxb5JaHWkY4ALHY2grBGRjaDMzQLcgJvLJuZZvRcEL,xpub68NZiKmJWnxxS6aaHmn81bvJeTESw724CRDs6HbuccFQN9Ku14VQrADWgqbhhTHBaohPX4CjNLf9fq9MYo6oDaPPLPxSb7gwQN3ih19Zm4Y/0))#tjq09x4t",
            "elsh(multi(2,[00000000/111'/222]xprvA1RpRA33e1JQ7ifknakTFpgNXPmW2YvmhqLQYMmrj4xJXXWYpDPS3xz7iAxn8L39njGVyuoseXzU6rcxFLJ8HFsTjSyQbLYnMpCqE2VbFWc,xprv9uPDJpEQgRQfDcW7BkF7eTya6RPxXeJCqCJGHuCJ4GiRVLzkTXBAJMu2qaMWPrS7AANYqdq6vcBcBUdJCVVFceUvJFjaPdGZ2y9WACViL4L/0))##ggssrxfy",
            "elsh(multi(2,[00000000/111'/222]xpub6ERApfZwUNrhLCkDtcHTcxd75RbzS1ed54G1LkBUHQVHQKqhMkhgbmJbZRkrgZw4koxb5JaHWkY4ALHY2grBGRjaDMzQLcgJvLJuZZvRcEL,xpub68NZiKmJWnxxS6aaHmn81bvJeTESw724CRDs6HbuccFQN9Ku14VQrADWgqbhhTHBaohPX4CjNLf9fq9MYo6oDaPPLPxSb7gwQN3ih19Zm4Y/0))##tjq09x4t"
        );

        Descriptor::<_, NoExt>::parse_descriptor(&secp, "elsh(multi(2,[00000000/111'/222]xprvA1RpRA33e1JQ7ifknakTFpgNXPmW2YvmhqLQYMmrj4xJXXWYpDPS3xz7iAxn8L39njGVyuoseXzU6rcxFLJ8HFsTjSyQbLYnMpCqE2VbFWc,xprv9uPDJpEQgRQfDcW7BkF7eTya6RPxXeJCqCJGHuCJ4GiRVLzkTXBAJMu2qaMWPrS7AANYqdq6vcBcBUdJCVVFceUvJFjaPdGZ2y9WACViL4L/0))#9s2ngs7u").expect("Valid descriptor with checksum");
        Descriptor::<_, NoExt>::parse_descriptor(&secp, "elsh(multi(2,[00000000/111'/222]xpub6ERApfZwUNrhLCkDtcHTcxd75RbzS1ed54G1LkBUHQVHQKqhMkhgbmJbZRkrgZw4koxb5JaHWkY4ALHY2grBGRjaDMzQLcgJvLJuZZvRcEL,xpub68NZiKmJWnxxS6aaHmn81bvJeTESw724CRDs6HbuccFQN9Ku14VQrADWgqbhhTHBaohPX4CjNLf9fq9MYo6oDaPPLPxSb7gwQN3ih19Zm4Y/0))#uklept69").expect("Valid descriptor with checksum");
    }

    #[test]
    #[cfg(feature = "compiler")]
    fn parse_and_derive() {
        let descriptor_str = "thresh(2,\
pk([d34db33f/44'/0'/0']xpub6ERApfZwUNrhLCkDtcHTcxd75RbzS1ed54G1LkBUHQVHQKqhMkhgbmJbZRkrgZw4koxb5JaHWkY4ALHY2grBGRjaDMzQLcgJvLJuZZvRcEL/1/*),\
pk(xpub6ERApfZwUNrhLCkDtcHTcxd75RbzS1ed54G1LkBUHQVHQKqhMkhgbmJbZRkrgZw4koxb5JaHWkY4ALHY2grBGRjaDMzQLcgJvLJuZZvRcEL/1),\
pk(03f28773c2d975288bc7d1d205c3748651b075fbc6610e58cddeeddf8f19405aa8))";
        let policy: policy::concrete::Policy<DescriptorPublicKey> = descriptor_str.parse().unwrap();
        let descriptor = Descriptor::<_, NoExt>::new_sh(policy.compile().unwrap()).unwrap();
        let derived_descriptor = descriptor.derive(42);

        let res_descriptor_str = "thresh(2,\
pk([d34db33f/44'/0'/0']xpub6ERApfZwUNrhLCkDtcHTcxd75RbzS1ed54G1LkBUHQVHQKqhMkhgbmJbZRkrgZw4koxb5JaHWkY4ALHY2grBGRjaDMzQLcgJvLJuZZvRcEL/1/42),\
pk(xpub6ERApfZwUNrhLCkDtcHTcxd75RbzS1ed54G1LkBUHQVHQKqhMkhgbmJbZRkrgZw4koxb5JaHWkY4ALHY2grBGRjaDMzQLcgJvLJuZZvRcEL/1),\
pk(03f28773c2d975288bc7d1d205c3748651b075fbc6610e58cddeeddf8f19405aa8))";
        let res_policy: policy::concrete::Policy<DescriptorPublicKey> =
            res_descriptor_str.parse().unwrap();
        let res_descriptor =
            Descriptor::<DescriptorPublicKey, NoExt>::new_sh(res_policy.compile().unwrap())
                .unwrap();

        assert_eq!(res_descriptor.to_string(), derived_descriptor.to_string());
    }

    #[test]
    fn parse_with_secrets() {
        let secp = &secp256k1_zkp::Secp256k1::signing_only();
        let descriptor_str = "elwpkh(xprv9s21ZrQH143K4CTb63EaMxja1YiTnSEWKMbn23uoEnAzxjdUJRQkazCAtzxGm4LSoTSVTptoV9RbchnKPW9HxKtZumdyxyikZFDLhogJ5Uj/44'/0'/0'/0/*)#xldrpn5u";
        let (descriptor, keymap) =
            Descriptor::<DescriptorPublicKey>::parse_descriptor(&secp, descriptor_str).unwrap();

        let expected = "elwpkh([a12b02f4/44'/0'/0']xpub6BzhLAQUDcBUfHRQHZxDF2AbcJqp4Kaeq6bzJpXrjrWuK26ymTFwkEFbxPra2bJ7yeZKbDjfDeFwxe93JMqpo5SsPJH6dZdvV9kMzJkAZ69/0/*)#20ufqv7z";
        assert_eq!(expected, descriptor.to_string());
        assert_eq!(keymap.len(), 1);

        // try to turn it back into a string with the secrets
        assert_eq!(descriptor_str, descriptor.to_string_with_secret(&keymap));
    }

    #[test]
    fn checksum_for_nested_sh() {
        let descriptor_str = "elsh(wpkh(xpub6ERApfZwUNrhLCkDtcHTcxd75RbzS1ed54G1LkBUHQVHQKqhMkhgbmJbZRkrgZw4koxb5JaHWkY4ALHY2grBGRjaDMzQLcgJvLJuZZvRcEL))";
        let descriptor: Descriptor<DescriptorPublicKey> = descriptor_str.parse().unwrap();
        assert_eq!(descriptor.to_string(), "elsh(wpkh(xpub6ERApfZwUNrhLCkDtcHTcxd75RbzS1ed54G1LkBUHQVHQKqhMkhgbmJbZRkrgZw4koxb5JaHWkY4ALHY2grBGRjaDMzQLcgJvLJuZZvRcEL))#2040pn7l");

        let descriptor_str = "elsh(wsh(pk(xpub6ERApfZwUNrhLCkDtcHTcxd75RbzS1ed54G1LkBUHQVHQKqhMkhgbmJbZRkrgZw4koxb5JaHWkY4ALHY2grBGRjaDMzQLcgJvLJuZZvRcEL)))";
        let descriptor: Descriptor<DescriptorPublicKey> = descriptor_str.parse().unwrap();
        assert_eq!(descriptor.to_string(), "elsh(wsh(pk(xpub6ERApfZwUNrhLCkDtcHTcxd75RbzS1ed54G1LkBUHQVHQKqhMkhgbmJbZRkrgZw4koxb5JaHWkY4ALHY2grBGRjaDMzQLcgJvLJuZZvRcEL)))#pqs0de7e");
    }

    #[test]
    fn test_xonly_keys() {
        let comp_key = "0308c0fcf8895f4361b4fc77afe2ad53b0bd27dcebfd863421b2b246dc283d4103";
        let x_only_key = "08c0fcf8895f4361b4fc77afe2ad53b0bd27dcebfd863421b2b246dc283d4103";

        // Both x-only keys and comp keys allowed in tr
        Descriptor::<DescriptorPublicKey>::from_str(&format!("eltr({})", comp_key)).unwrap();
        Descriptor::<DescriptorPublicKey>::from_str(&format!("eltr({})", x_only_key)).unwrap();

        // Only compressed keys allowed in wsh
        Descriptor::<DescriptorPublicKey>::from_str(&format!("elwsh(pk({}))", comp_key)).unwrap();
        Descriptor::<DescriptorPublicKey>::from_str(&format!("elwsh(pk({}))", x_only_key))
            .unwrap_err();
    }

    #[test]
    fn test_find_derivation_index_for_spk() {
        let secp = secp256k1_zkp::Secp256k1::verification_only();
        let descriptor = Descriptor::<_, NoExt>::from_str("eltr([73c5da0a/86'/0'/0']xpub6BgBgsespWvERF3LHQu6CnqdvfEvtMcQjYrcRzx53QJjSxarj2afYWcLteoGVky7D3UKDP9QyrLprQ3VCECoY49yfdDEHGCtMMj92pReUsQ/0/*)").unwrap();
        let script_at_0_1 = Script::from_str(
            "5120c73ac1b7a518499b9642aed8cfa15d5401e5bd85ad760b937b69521c297722f0",
        )
        .unwrap();
        let expected_concrete = Descriptor::from_str(
            "eltr(0283dfe85a3151d2517290da461fe2815591ef69f2b18a2ce63f01697a8b313145)",
        )
        .unwrap();

        assert_eq!(
            descriptor.find_derivation_index_for_spk(&secp, &script_at_0_1, 0..1),
            Ok(None)
        );
        assert_eq!(
            descriptor.find_derivation_index_for_spk(&secp, &script_at_0_1, 0..2),
            Ok(Some((1, expected_concrete.clone())))
        );
        assert_eq!(
            descriptor.find_derivation_index_for_spk(&secp, &script_at_0_1, 0..10),
            Ok(Some((1, expected_concrete)))
        );
    }
}<|MERGE_RESOLUTION|>--- conflicted
+++ resolved
@@ -31,13 +31,8 @@
 
 pub mod pegin;
 
-<<<<<<< HEAD
-=======
-use bitcoin::blockdata::witness::Witness;
-use bitcoin::hashes::{hash160, ripemd160, sha256};
->>>>>>> f6dc9458
 use bitcoin::util::address::WitnessVersion;
-use elements::hashes::sha256;
+use elements::hashes::{hash160, ripemd160, sha256};
 use elements::{secp256k1_zkp as secp256k1, secp256k1_zkp, Script, TxIn};
 use {bitcoin, elements};
 
@@ -806,6 +801,14 @@
             fn hash256(&mut self, hash256: &hash256::Hash) -> Result<hash256::Hash, ()> {
                 Ok(*hash256)
             }
+
+            fn ripemd160(&mut self, ripemd160: &ripemd160::Hash) -> Result<ripemd160::Hash, ()> {
+                Ok(*ripemd160)
+            }
+
+            fn hash160(&mut self, hash160: &hash160::Hash) -> Result<hash160::Hash, ()> {
+                Ok(*hash160)
+            }
         }
         self.translate_pk(&mut Derivator(index))
             .expect("BIP 32 key index substitution cannot fail")
@@ -867,6 +870,14 @@
             fn hash256(&mut self, hash256: &hash256::Hash) -> Result<hash256::Hash, ConversionError> {
                 Ok(*hash256)
             }
+
+            fn ripemd160(&mut self, ripemd160: &ripemd160::Hash) -> Result<ripemd160::Hash, ConversionError> {
+                Ok(*ripemd160)
+            }
+
+            fn hash160(&mut self, hash160: &hash160::Hash) -> Result<hash160::Hash, ConversionError> {
+                Ok(*hash160)
+            }
         }
 
         let derived = self.derive(index).translate_pk(&mut Derivator(secp))?;
