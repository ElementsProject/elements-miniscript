--- conflicted
+++ resolved
@@ -1111,19 +1111,13 @@
     use bitcoin::util::bip32;
     use bitcoin::PublicKey;
     use descriptor::key::Wildcard;
-<<<<<<< HEAD
-    use descriptor::{
-        DescriptorPublicKey, DescriptorSecretKey, DescriptorSinglePub, DescriptorXKey,
-    };
+    use descriptor::{DescriptorPublicKey, DescriptorSecretKey, DescriptorXKey};
     use elements::hashes::hex::{FromHex, ToHex};
     use elements::hashes::{hash160, sha256};
     use elements::opcodes::all::{OP_CLTV, OP_CSV};
     use elements::script::Instruction;
     use elements::{opcodes, script};
 
-=======
-    use descriptor::{DescriptorPublicKey, DescriptorSecretKey, DescriptorXKey, SinglePub};
->>>>>>> 709d641d
     use hex_script;
     use miniscript::satisfy::ElementsSig;
     use std::cmp;
