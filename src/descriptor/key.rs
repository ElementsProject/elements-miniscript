--- conflicted
+++ resolved
@@ -1,23 +1,14 @@
 use std::{error, fmt, str::FromStr};
 
-<<<<<<< HEAD
 use crate::{MiniscriptKey, ToPublicKey};
 use bitcoin::{self, util::bip32, XpubIdentifier};
 
 use elements::{
     hashes::hex::FromHex,
     hashes::Hash,
+    hashes::hash160,
     hashes::HashEngine,
-    secp256k1_zkp::{self, Secp256k1, Signing},
-=======
-use bitcoin::{
-    self,
-    hashes::{hash160, Hash},
-    hashes::{hex::FromHex, HashEngine},
-    secp256k1::{Secp256k1, Signing, Verification},
-    util::bip32,
-    XOnlyPublicKey, XpubIdentifier,
->>>>>>> 69440a46
+    secp256k1_zkp::{Secp256k1, Signing, Verification},
 };
 
 /// Single public key without any origin or range information
@@ -79,17 +70,6 @@
     pub wildcard: Wildcard,
 }
 
-<<<<<<< HEAD
-=======
-/// Single public key without any origin or range information.
-#[derive(Debug, Eq, PartialEq, Clone, Ord, PartialOrd, Hash)]
-pub enum SinglePubKey {
-    /// A bitcoin public key (compressed or uncompressed).
-    FullKey(bitcoin::PublicKey),
-    /// An xonly public key.
-    XOnly(XOnlyPublicKey),
-}
-
 /// A derived [`DescriptorPublicKey`]
 ///
 /// Derived keys are guaranteed to never contain wildcards
@@ -99,7 +79,6 @@
     index: u32,
 }
 
->>>>>>> 69440a46
 impl fmt::Display for DescriptorSecretKey {
     fn fmt(&self, f: &mut fmt::Formatter<'_>) -> fmt::Result {
         match *self {
@@ -508,11 +487,7 @@
     /// to avoid hardened derivation steps, start from a `DescriptorSecretKey`
     /// and call `to_public`, or call `TranslatePk2::translate_pk2` with
     /// some function which has access to secret key data.
-<<<<<<< HEAD
-    pub fn derive_public_key<C: secp256k1_zkp::Verification>(
-=======
     pub fn derive_public_key<C: Verification>(
->>>>>>> 69440a46
         &self,
         secp: &Secp256k1<C>,
     ) -> Result<bitcoin::PublicKey, ConversionError> {
