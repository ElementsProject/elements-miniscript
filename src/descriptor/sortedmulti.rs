--- conflicted
+++ resolved
@@ -27,11 +27,7 @@
 use crate::miniscript::limits::MAX_PUBKEYS_PER_MULTISIG;
 use crate::miniscript::{self};
 use crate::{
-<<<<<<< HEAD
-    errstr, expression, policy, script_num_size, Error, ForEach, ForEachKey, Miniscript,
-=======
-    errstr, expression, miniscript, policy, script_num_size, Error, ForEachKey, Miniscript,
->>>>>>> 859534b3
+    errstr, expression, policy, script_num_size, Error, ForEachKey, Miniscript,
     MiniscriptKey, Satisfier, ToPublicKey, Translator,
 };
 
