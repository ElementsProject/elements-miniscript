--- conflicted
+++ resolved
@@ -650,12 +650,10 @@
     fn semantic_analysis() {
         let policy = StringPolicy::from_str("pkh()").unwrap();
         assert_eq!(policy, Policy::KeyHash("".to_owned()));
-<<<<<<< HEAD
-        assert_eq!(policy.relative_timelocks().len(), 0);
-=======
-        assert_eq!(policy.relative_timelocks(), vec![]);
-        assert_eq!(policy.absolute_timelocks(), vec![]);
->>>>>>> b9aa66df
+        // For some reason rust looks for impl for PartialEq for u32 when comparing vectors
+        // and finds multiple implementations. Check is_empty as a simple workaround
+        assert!(policy.relative_timelocks().is_empty());
+        assert!(policy.absolute_timelocks().is_empty());
         assert_eq!(policy.clone().at_age(0), policy.clone());
         assert_eq!(policy.clone().at_age(10000), policy.clone());
         assert_eq!(policy.n_keys(), 1);
@@ -663,7 +661,7 @@
 
         let policy = StringPolicy::from_str("older(1000)").unwrap();
         assert_eq!(policy, Policy::Older(1000));
-        assert_eq!(policy.absolute_timelocks(), vec![]);
+        assert!(policy.absolute_timelocks().is_empty());
         assert_eq!(policy.relative_timelocks(), vec![1000]);
         assert_eq!(policy.clone().at_age(0), Policy::Unsatisfiable);
         assert_eq!(policy.clone().at_age(999), Policy::Unsatisfiable);
@@ -681,7 +679,7 @@
             )
         );
         assert_eq!(policy.relative_timelocks(), vec![1000]);
-        assert_eq!(policy.absolute_timelocks(), vec![]);
+        assert!(policy.absolute_timelocks().is_empty());
         assert_eq!(policy.clone().at_age(0), Policy::KeyHash("".to_owned()));
         assert_eq!(policy.clone().at_age(999), Policy::KeyHash("".to_owned()));
         assert_eq!(policy.clone().at_age(1000), policy.clone().normalized());
@@ -716,7 +714,7 @@
         let policy = StringPolicy::from_str("after(1000)").unwrap();
         assert_eq!(policy, Policy::After(1000));
         assert_eq!(policy.absolute_timelocks(), vec![1000]);
-        assert_eq!(policy.relative_timelocks(), vec![]);
+        assert!(policy.relative_timelocks().is_empty());
         assert_eq!(policy.clone().at_height(0), Policy::Unsatisfiable);
         assert_eq!(policy.clone().at_height(999), Policy::Unsatisfiable);
         assert_eq!(policy.clone().at_height(1000), policy.clone());
