--- conflicted
+++ resolved
@@ -19,7 +19,6 @@
 //! assuming that the spent coin was descriptor controlled.
 //!
 
-<<<<<<< HEAD
 use bitcoin;
 use elements::{self, secp256k1_zkp, SigHash};
 use elements::{confidential, sighash};
@@ -27,25 +26,12 @@
     hashes::{hash160, ripemd160, sha256, sha256d, Hash, HashEngine},
     SigHashType,
 };
-=======
-use bitcoin::blockdata::witness::Witness;
-use bitcoin::util::{sighash, taproot};
-use std::fmt;
-use std::str::FromStr;
-
-use bitcoin::hashes::{hash160, ripemd160, sha256, sha256d};
-use bitcoin::{self, secp256k1};
->>>>>>> 6cd1fb66
 use miniscript::context::NoChecks;
 use miniscript::ScriptContext;
 use util;
 use Miniscript;
 use Terminal;
-<<<<<<< HEAD
 use {Descriptor, ElementsSig, ToPublicKey};
-=======
-use {Descriptor, ToPublicKey};
->>>>>>> 6cd1fb66
 
 mod error;
 mod inner;
@@ -61,13 +47,9 @@
 pub struct Interpreter<'txin> {
     inner: inner::Inner,
     stack: Stack<'txin>,
-<<<<<<< HEAD
-    script_code: elements::Script,
-=======
     /// For non-Taproot spends, the scriptCode; for Taproot script-spends, this
     /// is the leaf script; for key-spends it is `None`.
-    script_code: Option<bitcoin::Script>,
->>>>>>> 6cd1fb66
+    script_code: Option<elements::Script>,
     age: u32,
     height: u32,
 }
@@ -79,22 +61,22 @@
 #[derive(Debug, Clone, Copy, PartialEq, Eq)]
 pub enum KeySigPair {
     /// A Full public key and corresponding Ecdsa signature
-    Ecdsa(bitcoin::PublicKey, bitcoin::EcdsaSig),
+    Ecdsa(bitcoin::PublicKey, ElementsSig),
     /// A x-only key and corresponding Schnorr signature
-    Schnorr(bitcoin::XOnlyPublicKey, bitcoin::SchnorrSig),
+    Schnorr(bitcoin::XOnlyPublicKey, elements::SchnorrSig),
 }
 
 impl KeySigPair {
-    /// Obtain a pair of ([`bitcoin::PublicKey`], [`bitcoin::EcdsaSig`]) from [`KeySigPair`]
-    pub fn as_ecdsa(&self) -> Option<(bitcoin::PublicKey, bitcoin::EcdsaSig)> {
+    /// Obtain a pair of ([`bitcoin::PublicKey`], [`ElementsSig`]) from [`KeySigPair`]
+    pub fn as_ecdsa(&self) -> Option<(bitcoin::PublicKey, ElementsSig)> {
         match self {
             KeySigPair::Ecdsa(pk, sig) => Some((*pk, *sig)),
             KeySigPair::Schnorr(_, _) => None,
         }
     }
 
-    /// Obtain a pair of ([`bitcoin::XOnlyPublicKey`], [`bitcoin::SchnorrSig`]) from [`KeySigPair`]
-    pub fn as_schnorr(&self) -> Option<(bitcoin::XOnlyPublicKey, bitcoin::SchnorrSig)> {
+    /// Obtain a pair of ([`bitcoin::XOnlyPublicKey`], [`elements::SchnorrSig`]) from [`KeySigPair`]
+    pub fn as_schnorr(&self) -> Option<(bitcoin::XOnlyPublicKey, elements::SchnorrSig)> {
         match self {
             KeySigPair::Ecdsa(_, _) => None,
             KeySigPair::Schnorr(pk, sig) => Some((*pk, *sig)),
@@ -186,15 +168,9 @@
     /// function; otherwise, it should be a closure containing a sighash and
     /// secp context, which can actually verify a given signature.
     pub fn from_txdata(
-<<<<<<< HEAD
         spk: &elements::Script,
         script_sig: &'txin elements::Script,
         witness: &'txin [Vec<u8>],
-=======
-        spk: &bitcoin::Script,
-        script_sig: &'txin bitcoin::Script,
-        witness: &'txin Witness,
->>>>>>> 6cd1fb66
         age: u32,
         height: u32,
     ) -> Result<Self, Error> {
@@ -208,25 +184,6 @@
         })
     }
 
-<<<<<<< HEAD
-    /// Creates an iterator over the satisfied spending conditions
-    ///
-    /// Returns all satisfied constraints, even if they were redundant (i.e. did
-    /// not contribute to the script being satisfied). For example, if a signature
-    /// were provided for an `and_b(Pk,false)` fragment, that signature will be
-    /// returned, even though the entire and_b must have failed and must not have
-    /// been used.
-    ///
-    /// In case the script is actually dissatisfied, this may return several values
-    /// before ultimately returning an error.
-    ///
-    /// Running the iterator through will consume the internal stack of the
-    /// `Iterpreter`, and it should not be used again after this.
-    pub fn iter<'iter, F: FnMut(&bitcoin::PublicKey, ElementsSig) -> bool>(
-        &'iter mut self,
-        verify_sig: F,
-    ) -> Iter<'txin, 'iter, F> {
-=======
     /// Same as [`Interpreter::iter`], but allows for a custom verification function.
     /// See [Self::iter_assume_sigs] for a simpler API without information about Prevouts
     /// but skips the signature verification
@@ -234,7 +191,6 @@
         &'iter self,
         verify_sig: Box<dyn FnMut(&KeySigPair) -> bool + 'iter>,
     ) -> Iter<'txin, 'iter> {
->>>>>>> 6cd1fb66
         Iter {
             verify_sig: verify_sig,
             public_key: if let inner::Inner::PublicKey(ref pk, _) = self.inner {
@@ -402,9 +358,9 @@
     /// does this for you.
     pub fn inferred_descriptor_string(&self) -> String {
         match self.inner {
-            inner::Inner::PublicKey(ref pk, inner::PubkeyType::Pk) => format!("pk({})", pk),
-            inner::Inner::PublicKey(ref pk, inner::PubkeyType::Pkh) => format!("pkh({})", pk),
-            inner::Inner::PublicKey(ref pk, inner::PubkeyType::Wpkh) => format!("wpkh({})", pk),
+            inner::Inner::PublicKey(ref pk, inner::PubkeyType::Pk) => format!("elpk({})", pk),
+            inner::Inner::PublicKey(ref pk, inner::PubkeyType::Pkh) => format!("elpkh({})", pk),
+            inner::Inner::PublicKey(ref pk, inner::PubkeyType::Wpkh) => format!("elwpkh({})", pk),
             inner::Inner::PublicKey(ref pk, inner::PubkeyType::ShWpkh) => {
                 format!("elsh(wpkh({}))", pk)
             }
@@ -416,22 +372,17 @@
                 format!("rawtr_not_supported_yet({})", pk)
             }
             inner::Inner::Script(ref ms, inner::ScriptType::Bare) => format!("{}", ms),
-<<<<<<< HEAD
             inner::Inner::Script(ref ms, inner::ScriptType::Sh) => format!("elsh({})", ms),
             inner::Inner::Script(ref ms, inner::ScriptType::Wsh) => format!("elwsh({})", ms),
             inner::Inner::Script(ref ms, inner::ScriptType::ShWsh) => format!("elsh(wsh({}))", ms),
             inner::Inner::CovScript(ref pk, ref ms) => {
                 // always wsh for now
                 format!("elcovwsh({},{})", pk, ms)
-=======
-            inner::Inner::Script(ref ms, inner::ScriptType::Sh) => format!("sh({})", ms),
-            inner::Inner::Script(ref ms, inner::ScriptType::Wsh) => format!("wsh({})", ms),
-            inner::Inner::Script(ref ms, inner::ScriptType::ShWsh) => format!("sh(wsh({}))", ms),
+            }
             inner::Inner::Script(ref ms, inner::ScriptType::Tr) => {
                 // Hidden paths are still under discussion, once the spec is finalized, we can support
                 // rawnode and raw leaf.
-                format!("tr(hidden_paths_not_yet_supported,{})", ms)
->>>>>>> 6cd1fb66
+                format!("eltr(hidden_paths_not_yet_supported,{})", ms)
             }
         }
     }
@@ -448,9 +399,7 @@
             inner::Inner::Script(_, inner::ScriptType::Sh) => true,
             inner::Inner::Script(_, inner::ScriptType::Wsh) => false,
             inner::Inner::Script(_, inner::ScriptType::ShWsh) => false, // lol "sorta"
-<<<<<<< HEAD
             inner::Inner::CovScript(..) => false,
-=======
             inner::Inner::Script(_, inner::ScriptType::Tr) => false,
         }
     }
@@ -468,6 +417,7 @@
             inner::Inner::Script(_, inner::ScriptType::Wsh) => true,
             inner::Inner::Script(_, inner::ScriptType::ShWsh) => true, // lol "sorta"
             inner::Inner::Script(_, inner::ScriptType::Tr) => false,
+            inner::Inner::CovScript(_, _) => true,
         }
     }
 
@@ -484,6 +434,7 @@
             inner::Inner::Script(_, inner::ScriptType::Wsh) => false,
             inner::Inner::Script(_, inner::ScriptType::ShWsh) => false,
             inner::Inner::Script(_, inner::ScriptType::Tr) => false,
+            inner::Inner::CovScript(_, _) => false,
         }
     }
 
@@ -500,7 +451,7 @@
             inner::Inner::Script(_, inner::ScriptType::Wsh) => false,
             inner::Inner::Script(_, inner::ScriptType::ShWsh) => false,
             inner::Inner::Script(_, inner::ScriptType::Tr) => true,
->>>>>>> 6cd1fb66
+            inner::Inner::CovScript(_, _) => false,
         }
     }
 
@@ -513,87 +464,6 @@
     pub fn inferred_descriptor(&self) -> Result<Descriptor<bitcoin::PublicKey>, ::Error> {
         Descriptor::from_str(&self.inferred_descriptor_string())
     }
-<<<<<<< HEAD
-
-    /// Returns a sighash over the entire transaction which can be used to verify signatures
-    /// in the descriptor
-    ///
-    /// Not all fields are used by legacy descriptors; if you are sure this is a legacy
-    /// spend (you can check with the `is_legacy` method) you can provide dummy data for
-    /// the amount.
-    pub fn sighash_message(
-        &self,
-        unsigned_tx: &elements::Transaction,
-        input_idx: usize,
-        amount: confidential::Value,
-        sighash_type: elements::SigHashType,
-    ) -> secp256k1_zkp::Message {
-        let mut sighash_cache = sighash::SigHashCache::new(unsigned_tx);
-        let hash = if self.is_legacy() {
-            sighash_cache.legacy_sighash(input_idx, &self.script_code, sighash_type)
-        } else {
-            sighash_cache.segwitv0_sighash(input_idx, &self.script_code, amount, sighash_type)
-        };
-
-        secp256k1_zkp::Message::from_slice(&hash[..])
-            .expect("cryptographically unreachable for this to fail")
-    }
-
-    /// Returns a closure which can be given to the `iter` method to check all signatures
-    pub fn sighash_verify<'a, C: secp256k1_zkp::Verification>(
-        &self,
-        secp: &'a secp256k1_zkp::Secp256k1<C>,
-        unsigned_tx: &'a elements::Transaction,
-        input_idx: usize,
-        amount: confidential::Value,
-    ) -> impl Fn(&bitcoin::PublicKey, ElementsSig) -> bool + 'a {
-        // Precompute all sighash types because the borrowck doesn't like us
-        // pulling self into the closure
-        let sighashes = [
-            self.sighash_message(unsigned_tx, input_idx, amount, elements::SigHashType::All),
-            self.sighash_message(unsigned_tx, input_idx, amount, elements::SigHashType::None),
-            self.sighash_message(
-                unsigned_tx,
-                input_idx,
-                amount,
-                elements::SigHashType::Single,
-            ),
-            self.sighash_message(
-                unsigned_tx,
-                input_idx,
-                amount,
-                elements::SigHashType::AllPlusAnyoneCanPay,
-            ),
-            self.sighash_message(
-                unsigned_tx,
-                input_idx,
-                amount,
-                elements::SigHashType::NonePlusAnyoneCanPay,
-            ),
-            self.sighash_message(
-                unsigned_tx,
-                input_idx,
-                amount,
-                elements::SigHashType::SinglePlusAnyoneCanPay,
-            ),
-        ];
-
-        move |pk: &bitcoin::PublicKey, (sig, sighash_type)| {
-            // This is an awkward way to do this lookup, but it lets us do exhaustiveness
-            // checking in case future rust-bitcoin versions add new sighash types
-            let sighash = match sighash_type {
-                elements::SigHashType::All => sighashes[0],
-                elements::SigHashType::None => sighashes[1],
-                elements::SigHashType::Single => sighashes[2],
-                elements::SigHashType::AllPlusAnyoneCanPay => sighashes[3],
-                elements::SigHashType::NonePlusAnyoneCanPay => sighashes[4],
-                elements::SigHashType::SinglePlusAnyoneCanPay => sighashes[5],
-            };
-            secp.verify(&sighash, &sig, &pk.key).is_ok()
-        }
-    }
-=======
->>>>>>> 6cd1fb66
 }
 
 /// Type of HashLock used for SatisfiedConstraint structure
@@ -616,30 +486,15 @@
 pub enum SatisfiedConstraint {
     ///Public key and corresponding signature
     PublicKey {
-<<<<<<< HEAD
-        /// The bitcoin key
-        key: &'intp bitcoin::PublicKey,
-        /// corresponding signature
-        sig: secp256k1_zkp::Signature,
-=======
         /// KeySig pair
         key_sig: KeySigPair,
->>>>>>> 6cd1fb66
     },
     ///PublicKeyHash, corresponding pubkey and signature
     PublicKeyHash {
         /// The pubkey hash
-<<<<<<< HEAD
-        keyhash: &'intp hash160::Hash,
-        /// Corresponding public key
-        key: bitcoin::PublicKey,
-        /// Corresponding signature for the hash
-        sig: secp256k1_zkp::Signature,
-=======
         keyhash: hash160::Hash,
         /// public key and signature
         key_sig: KeySigPair,
->>>>>>> 6cd1fb66
     },
     ///Hashlock and preimage for SHA256
     HashLock {
@@ -700,15 +555,9 @@
 ///
 /// In case the script is actually dissatisfied, this may return several values
 /// before ultimately returning an error.
-<<<<<<< HEAD
-pub struct Iter<'intp, 'txin: 'intp, F: FnMut(&bitcoin::PublicKey, ElementsSig) -> bool> {
-    verify_sig: F,
-    public_key: Option<&'intp bitcoin::PublicKey>,
-=======
 pub struct Iter<'intp, 'txin: 'intp> {
     verify_sig: Box<dyn FnMut(&KeySigPair) -> bool + 'intp>,
     public_key: Option<&'intp BitcoinKey>,
->>>>>>> 6cd1fb66
     state: Vec<NodeEvaluationState<'intp>>,
     stack: Stack<'txin>,
     age: u32,
@@ -721,10 +570,6 @@
 impl<'intp, 'txin: 'intp> Iterator for Iter<'intp, 'txin>
 where
     NoChecks: ScriptContext,
-<<<<<<< HEAD
-    F: FnMut(&bitcoin::PublicKey, ElementsSig) -> bool,
-=======
->>>>>>> 6cd1fb66
 {
     type Item = Result<SatisfiedConstraint, Error>;
 
@@ -745,10 +590,6 @@
 impl<'intp, 'txin: 'intp> Iter<'intp, 'txin>
 where
     NoChecks: ScriptContext,
-<<<<<<< HEAD
-    F: FnMut(&bitcoin::PublicKey, ElementsSig) -> bool,
-=======
->>>>>>> 6cd1fb66
 {
     /// Helper function to push a NodeEvaluationState on state stack
     fn push_evaluation_state(
@@ -1185,7 +1026,7 @@
                 // IT MIGHT ELSEWHERE, CONSIDER MAKING IT A SEPARATE METHOD. RIGHT NOW,
                 // THIS IS CREATING A NEW CONTEXT WHICH IS EXPENSIVE
                 let secp = secp256k1_zkp::Secp256k1::verification_only();
-                if secp.verify(&msg, &sig, &pk.key).is_err() {
+                if secp.verify_ecdsa(&msg, &sig, &pk.inner).is_err() {
                     return Some(Err(Error::PkEvaluationError(pk.clone().to_public_key())));
                 }
                 self.stack.0.clear();
@@ -1226,23 +1067,10 @@
     verify_sig: &mut Box<dyn FnMut(&KeySigPair) -> bool + 'txin>,
     pk: &BitcoinKey,
     sigser: &[u8],
-<<<<<<< HEAD
-) -> Result<secp256k1_zkp::Signature, Error>
-where
-    F: FnOnce(&bitcoin::PublicKey, ElementsSig) -> bool,
-{
-    if let Some((sighash_byte, sig)) = sigser.split_last() {
-        let sighashtype = elements::SigHashType::from_u32(*sighash_byte as u32);
-        let sig = secp256k1_zkp::Signature::from_der(sig)?;
-        if verify_sig(pk, (sig, sighashtype)) {
-            Ok(sig)
-        } else {
-            Err(Error::InvalidSignature(*pk))
-=======
 ) -> Result<KeySigPair, Error> {
     match pk {
         BitcoinKey::Fullkey(pk) => {
-            let ecdsa_sig = bitcoin::EcdsaSig::from_slice(sigser)?;
+            let ecdsa_sig = ElementsSig::from_slice(sigser)?;
             let key_sig_pair = KeySigPair::Ecdsa(*pk, ecdsa_sig);
             if verify_sig(&key_sig_pair) {
                 Ok(key_sig_pair)
@@ -1251,14 +1079,13 @@
             }
         }
         BitcoinKey::XOnlyPublicKey(x_only_pk) => {
-            let schnorr_sig = bitcoin::SchnorrSig::from_slice(sigser)?;
+            let schnorr_sig = elements::SchnorrSig::from_slice(sigser)?;
             let key_sig_pair = KeySigPair::Schnorr(*x_only_pk, schnorr_sig);
             if verify_sig(&key_sig_pair) {
                 Ok(key_sig_pair)
             } else {
                 Err(Error::InvalidSchnorrSignature(*x_only_pk))
             }
->>>>>>> 6cd1fb66
         }
     }
 }
@@ -1272,10 +1099,7 @@
     use bitcoin::hashes::{hash160, ripemd160, sha256, sha256d, Hash};
     use elements::secp256k1_zkp::{Secp256k1, VerifyOnly};
     use miniscript::context::NoChecks;
-<<<<<<< HEAD
     use ElementsSig;
-=======
->>>>>>> 6cd1fb66
     use Miniscript;
     use MiniscriptKey;
     use ToPublicKey;
@@ -1285,13 +1109,8 @@
     ) -> (
         Vec<bitcoin::PublicKey>,
         Vec<Vec<u8>>,
-<<<<<<< HEAD
-        Vec<secp256k1_zkp::Signature>,
+        Vec<ElementsSig>,
         secp256k1_zkp::Message,
-=======
-        Vec<bitcoin::EcdsaSig>,
-        secp256k1::Message,
->>>>>>> 6cd1fb66
         Secp256k1<VerifyOnly>,
     ) {
         let secp_sign = secp256k1_zkp::Secp256k1::signing_only();
@@ -1309,17 +1128,13 @@
 
             let sk = secp256k1_zkp::SecretKey::from_slice(&sk[..]).expect("secret key");
             let pk = bitcoin::PublicKey {
-<<<<<<< HEAD
-                key: secp256k1_zkp::PublicKey::from_secret_key(&secp_sign, &sk),
-=======
-                inner: secp256k1::PublicKey::from_secret_key(&secp_sign, &sk),
->>>>>>> 6cd1fb66
+                inner: secp256k1_zkp::PublicKey::from_secret_key(&secp_sign, &sk),
                 compressed: true,
             };
             let sig = secp_sign.sign_ecdsa(&msg, &sk);
-            ecdsa_sigs.push(bitcoin::EcdsaSig {
+            ecdsa_sigs.push(ElementsSig {
                 sig,
-                hash_ty: bitcoin::EcdsaSigHashType::All,
+                hash_ty: ElementsSigHashType::All,
             });
             let mut sigser = sig.serialize_der().to_vec();
             sigser.push(0x01); // sighash_all
@@ -1331,20 +1146,6 @@
 
     #[test]
     fn sat_constraints() {
-<<<<<<< HEAD
-        let (pks, der_sigs, secp_sigs, sighash, secp) = setup_keys_sigs(10);
-        let vfyfn_ =
-            |pk: &bitcoin::PublicKey, (sig, _)| secp.verify(&sighash, &sig, &pk.key).is_ok();
-
-        fn from_stack<'txin, 'elem, F>(
-            verify_fn: F,
-            stack: &'elem mut Stack<'txin>,
-            ms: &'elem Miniscript<bitcoin::PublicKey, NoChecks>,
-        ) -> Iter<'elem, 'txin, F>
-        where
-            F: FnMut(&bitcoin::PublicKey, ElementsSig) -> bool,
-        {
-=======
         let (pks, der_sigs, ecdsa_sigs, sighash, secp) = setup_keys_sigs(10);
         let secp_ref = &secp;
         let vfyfn_ = |pksig: &KeySigPair| match pksig {
@@ -1361,7 +1162,6 @@
             stack: Stack<'txin>,
             ms: &'elem Miniscript<BitcoinKey, NoChecks>,
         ) -> Iter<'elem, 'txin> {
->>>>>>> 6cd1fb66
             Iter {
                 verify_sig: verify_fn,
                 stack: stack,
