// Miniscript
// Written in 2019 by
//     Sanket Kanjular and Andrew Poelstra
//
// To the extent possible under law, the author(s) have dedicated all
// copyright and related and neighboring rights to this software to
// the public domain worldwide. This software is distributed without
// any warranty.
//
// You should have received a copy of the CC0 Public Domain Dedication
// along with this software.
// If not, see <http://creativecommons.org/publicdomain/zero/1.0/>.
//

//! Interpreter
//!
//! Provides a Miniscript-based script interpreter which can be used to
//! iterate over the set of conditions satisfied by a spending transaction,
//! assuming that the spent coin was descriptor controlled.
//!

use std::fmt;
use std::str::FromStr;

use bitcoin;
use elements::hashes::{hash160, ripemd160, sha256, Hash, HashEngine};
use elements::{self, secp256k1_zkp, sighash, EcdsaSigHashType, LockTime, Sequence, SigHash};

use crate::extensions::{CovExtArgs, ParseableExt, TxEnv};
use crate::miniscript::context::{NoChecks, SigType};
use crate::miniscript::ScriptContext;
use crate::{hash256, util, Descriptor, ElementsSig, Miniscript, Terminal, ToPublicKey};

mod error;
mod inner;
mod stack;

pub use self::error::Error;
use self::error::PkEvalErrInner;
pub use self::stack::{Element, Stack};
use crate::{elementssig_from_rawsig, CovenantExt, Extension, MiniscriptKey};

/// An iterable Miniscript-structured representation of the spending of a coin
pub struct Interpreter<'txin, Ext: Extension> {
    inner: inner::Inner<Ext>,
    stack: Stack<'txin>,
    /// For non-Taproot spends, the scriptCode; for Taproot script-spends, this
    /// is the leaf script; for key-spends it is `None`.
    script_code: Option<elements::Script>,
    age: Sequence,
    lock_time: LockTime,
}

// A type representing functions for checking signatures that accept both
// Ecdsa and Schnorr signatures

/// A type for representing signatures supported as of bitcoin core 22.0
#[derive(Debug, Clone, Copy, PartialEq, Eq)]
pub enum KeySigPair {
    /// A Full public key and corresponding Ecdsa signature
    Ecdsa(bitcoin::PublicKey, ElementsSig),
    /// A x-only key and corresponding Schnorr signature
    Schnorr(bitcoin::XOnlyPublicKey, elements::SchnorrSig),
}

impl KeySigPair {
    /// Obtain a pair of ([`bitcoin::PublicKey`], [`ElementsSig`]) from [`KeySigPair`]
    pub fn as_ecdsa(&self) -> Option<(bitcoin::PublicKey, ElementsSig)> {
        match self {
            KeySigPair::Ecdsa(pk, sig) => Some((*pk, *sig)),
            KeySigPair::Schnorr(_, _) => None,
        }
    }

    /// Obtain a pair of ([`bitcoin::XOnlyPublicKey`], [`elements::SchnorrSig`]) from [`KeySigPair`]
    pub fn as_schnorr(&self) -> Option<(bitcoin::XOnlyPublicKey, elements::SchnorrSig)> {
        match self {
            KeySigPair::Ecdsa(_, _) => None,
            KeySigPair::Schnorr(pk, sig) => Some((*pk, *sig)),
        }
    }
}

/// This type is exported in elements-miniscript because it also captures information
/// about the type of Extension. For rust-miniscript, this is not an issue because there
/// are no extensions.
/// Internally used enum for different types of bitcoin keys
/// Even though we implement MiniscriptKey for BitcoinKey, we make sure that there
/// are little mis-use
/// - The only constructors for this are only called in from_txdata that take care
///   using the correct enum variant
/// - This does not implement ToPublicKey to avoid context dependant encoding/decoding of 33/32
///   byte keys. This allows us to keep a single NoChecks context instead of a context for
///   for NoChecksSchnorr/NoChecksEcdsa.
// Long term TODO: There really should be not be any need for Miniscript<Pk: MiniscriptKey> struct
// to have the Pk: MiniscriptKey bound. The bound should be on all of it's methods. That would
// require changing Miniscript struct to three generics Miniscript<Pk, Pkh, Ctx> and bound on
// all of the methods of Miniscript to ensure that Pkh = Pk::Hash
#[derive(Hash, Eq, Ord, PartialEq, PartialOrd, Clone, Copy, Debug)]
pub enum BitcoinKey {
    /// Full key
    Fullkey(bitcoin::PublicKey),
    /// Xonly key
    XOnlyPublicKey(bitcoin::XOnlyPublicKey),
}

impl BitcoinKey {
    fn to_pubkeyhash(&self, sig_type: SigType) -> hash160::Hash {
        match self {
            BitcoinKey::Fullkey(pk) => pk.to_pubkeyhash(sig_type),
            BitcoinKey::XOnlyPublicKey(pk) => pk.to_pubkeyhash(sig_type),
        }
    }
}

// Displayed in full 33 byte representation. X-only keys are displayed with 0x02 prefix
impl fmt::Display for BitcoinKey {
    fn fmt(&self, f: &mut fmt::Formatter<'_>) -> fmt::Result {
        match self {
            BitcoinKey::Fullkey(pk) => pk.to_public_key().fmt(f),
            BitcoinKey::XOnlyPublicKey(pk) => pk.to_public_key().fmt(f),
        }
    }
}

impl From<bitcoin::PublicKey> for BitcoinKey {
    fn from(pk: bitcoin::PublicKey) -> Self {
        BitcoinKey::Fullkey(pk)
    }
}

impl From<bitcoin::XOnlyPublicKey> for BitcoinKey {
    fn from(xpk: bitcoin::XOnlyPublicKey) -> Self {
        BitcoinKey::XOnlyPublicKey(xpk)
    }
}

impl MiniscriptKey for BitcoinKey {
    type Sha256 = sha256::Hash;
    type Hash256 = hash256::Hash;
    type Ripemd160 = ripemd160::Hash;
    type Hash160 = hash160::Hash;

    fn num_der_paths(&self) -> usize {
        0
    }
}

impl<'txin> Interpreter<'txin, CovenantExt<CovExtArgs>> {
    /// Constructs an interpreter from the data of a spending transaction
    ///
    /// Accepts a signature-validating function. If you are willing to trust
    /// that ECSDA signatures are valid, this can be set to the constant true
    /// function; otherwise, it should be a closure containing a sighash and
    /// secp context, which can actually verify a given signature.
    /// For downstream cursom implementations of [`Extension`], use [`Interpreter::from_txdata_ext`]
    pub fn from_txdata(
        spk: &elements::Script,
        script_sig: &'txin elements::Script,
        witness: &'txin [Vec<u8>],
        age: Sequence,       // CSV, relative lock time.
        lock_time: LockTime, // CLTV, absolute lock time.
    ) -> Result<Self, Error> {
        Interpreter::from_txdata_ext(spk, script_sig, witness, age, lock_time)
    }
}

impl<'txin, Ext> Interpreter<'txin, Ext>
where
    Ext: ParseableExt,
{
    /// Constructs an interpreter from the data of a spending transaction
    ///
    /// Accepts a signature-validating function. If you are willing to trust
    /// that ECSDA signatures are valid, this can be set to the constant true
    /// function; otherwise, it should be a closure containing a sighash and
    /// secp context, which can actually verify a given signature.
    pub fn from_txdata_ext(
        spk: &elements::Script,
        script_sig: &'txin elements::Script,
        witness: &'txin [Vec<u8>],
        age: Sequence,       // CSV, relative lock time.
        lock_time: LockTime, // CLTV, absolute lock time.
    ) -> Result<Self, Error> {
        let (inner, stack, script_code) = inner::from_txdata(spk, script_sig, witness)?;
        Ok(Interpreter {
            inner,
            stack,
            script_code,
            age,
            lock_time,
        })
    }

    /// Same as [`Interpreter::iter`], but allows for a custom verification function.
    /// See [Self::iter_assume_sigs] for a simpler API without information about Prevouts
    /// but skips the signature verification
    pub fn iter_custom<'iter>(
        &'iter self,
        verify_sig: Box<dyn FnMut(&KeySigPair) -> bool + 'iter>,
        txenv: Option<&'txin TxEnv<'txin, 'txin>>,
    ) -> Iter<'txin, 'iter, Ext> {
        Iter {
            verify_sig,
            public_key: if let inner::Inner::PublicKey(ref pk, _) = self.inner {
                Some(pk)
            } else {
                None
            },
            state: match self.inner {
                inner::Inner::Script(ref ms, _) => vec![NodeEvaluationState {
                    node: ms,
                    n_evaluated: 0,
                    n_satisfied: 0,
                }],
                inner::Inner::CovScript(ref _pk, ref ms) => vec![NodeEvaluationState {
                    node: ms,
                    n_evaluated: 0,
                    n_satisfied: 0,
                }],
                inner::Inner::PublicKey(ref _pk, _) => vec![],
            },
            // Cloning the references to elements of stack should be fine as it allows
            // call interpreter.iter() without mutating interpreter
            stack: self.stack.clone(),
            age: self.age,
            lock_time: self.lock_time,
            cov: if let inner::Inner::CovScript(ref pk, ref _ms) = self.inner {
                Some(pk)
            } else {
                None
            },
            has_errored: false,
            txenv: txenv,
            sig_type: self.sig_type(),
        }
    }

    /// Verify a signature for a given transaction and prevout information
    /// This is a low level API, [`Interpreter::iter`] or [`Interpreter::iter_assume_sigs`]
    /// should satisfy most use-cases.
    /// Returns false if
    /// - the signature verification fails
    /// - the input index is out of range
    /// - Insufficient sighash information is present
    /// - sighash single without corresponding output
    // TODO: Create a good first isse to change this to error
    pub fn verify_sig<C: secp256k1_zkp::Verification>(
        &self,
        secp: &secp256k1_zkp::Secp256k1<C>,
        tx: &elements::Transaction,
        input_idx: usize,
        prevouts: &sighash::Prevouts<'_>,
        genesis_hash: elements::BlockHash,
        sig: &KeySigPair,
    ) -> bool {
        fn get_prevout<'u>(
            prevouts: &sighash::Prevouts<'u>,
            input_index: usize,
        ) -> Option<&'u elements::TxOut> {
            match prevouts {
                sighash::Prevouts::One(index, prevout) => {
                    if input_index == *index {
                        Some(prevout)
                    } else {
                        None
                    }
                }
                sighash::Prevouts::All(prevouts) => prevouts.get(input_index),
            }
        }
        let mut cache = elements::sighash::SigHashCache::new(tx);
        match sig {
            KeySigPair::Ecdsa(key, ecdsa_sig) => {
                let script_pubkey = self.script_code.as_ref().expect("Legacy have script code");
                let sighash = if self.is_legacy() {
                    cache.legacy_sighash(input_idx, script_pubkey, ecdsa_sig.1)
                } else if self.is_segwit_v0() {
                    let amt = match get_prevout(prevouts, input_idx) {
                        Some(txout) => txout.value,
                        None => return false,
                    };
                    cache.segwitv0_sighash(input_idx, script_pubkey, amt, ecdsa_sig.1)
                } else {
                    // taproot(or future) signatures in segwitv0 context
                    return false;
                };
                let msg = secp256k1_zkp::Message::from_slice(sighash.as_ref()).expect("32 byte");
                secp.verify_ecdsa(&msg, &ecdsa_sig.0, &key.inner).is_ok()
            }
            KeySigPair::Schnorr(xpk, schnorr_sig) => {
                let sighash_msg = if self.is_taproot_v1_key_spend() {
                    cache.taproot_key_spend_signature_hash(
                        input_idx,
                        prevouts,
                        schnorr_sig.hash_ty,
                        genesis_hash,
                    )
                } else if self.is_taproot_v1_script_spend() {
                    let tap_script = self.script_code.as_ref().expect(
                        "Internal Hack: Saving leaf script instead\
                        of script code for script spend",
                    );
                    let leaf_hash =
                        elements::sighash::ScriptPath::with_defaults(tap_script).leaf_hash();
                    cache.taproot_script_spend_signature_hash(
                        input_idx,
                        prevouts,
                        leaf_hash,
                        schnorr_sig.hash_ty,
                        genesis_hash,
                    )
                } else {
                    // schnorr sigs in ecdsa descriptors
                    return false;
                };
                let msg = sighash_msg
                    .map(|hash| secp256k1_zkp::Message::from_slice(&hash).expect("32 byte"));
                let success =
                    msg.map(|msg| secp.verify_schnorr(&schnorr_sig.sig, &msg, xpk).is_ok());
                success.unwrap_or(false) // unwrap_or_default checks for errors, while success would have checksig results
            }
        }
    }

    /// Creates an iterator over the satisfied spending conditions
    ///
    /// Returns all satisfied constraints, even if they were redundant (i.e. did
    /// not contribute to the script being satisfied). For example, if a signature
    /// were provided for an `and_b(Pk,false)` fragment, that signature will be
    /// returned, even though the entire and_b must have failed and must not have
    /// been used.
    ///
    /// In case the script is actually dissatisfied, this may return several values
    /// before ultimately returning an error.
    ///
    /// Not all fields are used by legacy/segwitv0 descriptors; if you are sure this is a legacy
    /// spend (you can check with the `is_legacy\is_segwitv0` method) you can provide dummy data for
    /// the amount/prevouts/genesis_hash.
    /// - For legacy outputs, no information about prevouts is required
    /// - For segwitv0 outputs, prevout at corresponding index with correct amount must be provided
    /// - For taproot outputs, information about all prevouts must be supplied and genesis_hash must be supplied
    pub fn iter<'iter, C: secp256k1_zkp::Verification>(
        &'iter self,
        secp: &'iter secp256k1_zkp::Secp256k1<C>,
        txenv: &'txin TxEnv, // actually a 'prevouts, but 'prevouts: 'iter
        genesis_hash: elements::BlockHash, // required for sighash computation in BIP341
    ) -> Iter<'txin, 'iter, Ext> {
        self.iter_custom(
            Box::new(move |sig| {
                self.verify_sig(
                    secp,
                    txenv.tx(),
                    txenv.idx(),
                    &sighash::Prevouts::All(txenv.spent_utxos()),
                    genesis_hash,
                    sig,
                )
            }),
            Some(txenv),
        )
    }

    /// Creates an iterator over the satisfied spending conditions without checking signatures
    pub fn iter_assume_sigs<'iter>(&'iter self) -> Iter<'txin, 'iter, Ext> {
        self.iter_custom(Box::new(|_| true), None)
    }

    /// Outputs a "descriptor" string which reproduces the spent coins
    ///
    /// This may not represent the original descriptor used to produce the transaction,
    /// since it cannot distinguish between sorted and unsorted multisigs (and anyway
    /// it can only see the final keys, keyorigin info is lost in serializing to Bitcoin).
    ///
    /// If you are using the interpreter as a sanity check on a transaction,
    /// it is worthwhile to try to parse this as a descriptor using `from_str`
    /// which will check standardness and consensus limits, which the interpreter
    /// does not do on its own. Or use the `inferred_descriptor` method which
    /// does this for you.
    pub fn inferred_descriptor_string(&self) -> String {
        match self.inner {
            inner::Inner::PublicKey(ref pk, inner::PubkeyType::Pk) => format!("elpk({})", pk),
            inner::Inner::PublicKey(ref pk, inner::PubkeyType::Pkh) => format!("elpkh({})", pk),
            inner::Inner::PublicKey(ref pk, inner::PubkeyType::Wpkh) => format!("elwpkh({})", pk),
            inner::Inner::PublicKey(ref pk, inner::PubkeyType::ShWpkh) => {
                format!("elsh(wpkh({}))", pk)
            }
            inner::Inner::PublicKey(ref pk, inner::PubkeyType::Tr) => {
                // In tr descriptors, normally the internal key is represented inside the tr part
                // But there is no way to infer the internal key from output descriptor status
                // instead we infer a rawtr.
                // Note that rawtr is parsing is currently not supported.
                format!("rawtr_not_supported_yet({})", pk)
            }
            inner::Inner::Script(ref ms, inner::ScriptType::Bare) => format!("{}", ms),
            inner::Inner::Script(ref ms, inner::ScriptType::Sh) => format!("elsh({})", ms),
            inner::Inner::Script(ref ms, inner::ScriptType::Wsh) => format!("elwsh({})", ms),
            inner::Inner::Script(ref ms, inner::ScriptType::ShWsh) => format!("elsh(wsh({}))", ms),
            inner::Inner::CovScript(ref pk, ref ms) => {
                // always wsh for now
                format!("elcovwsh({},{})", pk, ms)
            }
            inner::Inner::Script(ref ms, inner::ScriptType::Tr) => {
                // Hidden paths are still under discussion, once the spec is finalized, we can support
                // rawnode and raw leaf.
                format!("eltr(hidden_paths_not_yet_supported,{})", ms)
            }
        }
    }

    /// Whether this is a pre-segwit spend
    pub fn is_legacy(&self) -> bool {
        match self.inner {
            inner::Inner::PublicKey(_, inner::PubkeyType::Pk) => true,
            inner::Inner::PublicKey(_, inner::PubkeyType::Pkh) => true,
            inner::Inner::PublicKey(_, inner::PubkeyType::Wpkh) => false,
            inner::Inner::PublicKey(_, inner::PubkeyType::ShWpkh) => false, // lol "sorta"
            inner::Inner::PublicKey(_, inner::PubkeyType::Tr) => false,     // lol "sorta"
            inner::Inner::Script(_, inner::ScriptType::Bare) => false,
            inner::Inner::Script(_, inner::ScriptType::Sh) => true,
            inner::Inner::Script(_, inner::ScriptType::Wsh) => false,
            inner::Inner::Script(_, inner::ScriptType::ShWsh) => false, // lol "sorta"
            inner::Inner::CovScript(..) => false,
            inner::Inner::Script(_, inner::ScriptType::Tr) => false,
        }
    }

    /// Whether this is a segwit spend
    pub fn is_segwit_v0(&self) -> bool {
        match self.inner {
            inner::Inner::PublicKey(_, inner::PubkeyType::Pk) => false,
            inner::Inner::PublicKey(_, inner::PubkeyType::Pkh) => false,
            inner::Inner::PublicKey(_, inner::PubkeyType::Wpkh) => true,
            inner::Inner::PublicKey(_, inner::PubkeyType::ShWpkh) => true, // lol "sorta"
            inner::Inner::PublicKey(_, inner::PubkeyType::Tr) => false,
            inner::Inner::Script(_, inner::ScriptType::Bare) => false,
            inner::Inner::Script(_, inner::ScriptType::Sh) => false,
            inner::Inner::Script(_, inner::ScriptType::Wsh) => true,
            inner::Inner::Script(_, inner::ScriptType::ShWsh) => true, // lol "sorta"
            inner::Inner::Script(_, inner::ScriptType::Tr) => false,
            inner::Inner::CovScript(_, _) => true,
        }
    }

    /// Whether this is a taproot key spend
    pub fn is_taproot_v1_key_spend(&self) -> bool {
        match self.inner {
            inner::Inner::PublicKey(_, inner::PubkeyType::Pk) => false,
            inner::Inner::PublicKey(_, inner::PubkeyType::Pkh) => false,
            inner::Inner::PublicKey(_, inner::PubkeyType::Wpkh) => false,
            inner::Inner::PublicKey(_, inner::PubkeyType::ShWpkh) => false,
            inner::Inner::PublicKey(_, inner::PubkeyType::Tr) => true,
            inner::Inner::Script(_, inner::ScriptType::Bare) => false,
            inner::Inner::Script(_, inner::ScriptType::Sh) => false,
            inner::Inner::Script(_, inner::ScriptType::Wsh) => false,
            inner::Inner::Script(_, inner::ScriptType::ShWsh) => false,
            inner::Inner::Script(_, inner::ScriptType::Tr) => false,
            inner::Inner::CovScript(_, _) => false,
        }
    }

    /// Whether this is a taproot script spend
    pub fn is_taproot_v1_script_spend(&self) -> bool {
        match self.inner {
            inner::Inner::PublicKey(_, inner::PubkeyType::Pk) => false,
            inner::Inner::PublicKey(_, inner::PubkeyType::Pkh) => false,
            inner::Inner::PublicKey(_, inner::PubkeyType::Wpkh) => false,
            inner::Inner::PublicKey(_, inner::PubkeyType::ShWpkh) => false,
            inner::Inner::PublicKey(_, inner::PubkeyType::Tr) => false,
            inner::Inner::Script(_, inner::ScriptType::Bare) => false,
            inner::Inner::Script(_, inner::ScriptType::Sh) => false,
            inner::Inner::Script(_, inner::ScriptType::Wsh) => false,
            inner::Inner::Script(_, inner::ScriptType::ShWsh) => false,
            inner::Inner::Script(_, inner::ScriptType::Tr) => true,
            inner::Inner::CovScript(_, _) => false,
        }
    }

    /// Signature type of the spend
    pub fn sig_type(&self) -> SigType {
        match self.inner {
            inner::Inner::PublicKey(_, inner::PubkeyType::Tr) => SigType::Schnorr,
            inner::Inner::Script(_, inner::ScriptType::Tr) => SigType::Schnorr,
            inner::Inner::PublicKey(_, inner::PubkeyType::Pk)
            | inner::Inner::PublicKey(_, inner::PubkeyType::Pkh)
            | inner::Inner::PublicKey(_, inner::PubkeyType::Wpkh)
            | inner::Inner::PublicKey(_, inner::PubkeyType::ShWpkh)
            | inner::Inner::Script(_, inner::ScriptType::Bare)
            | inner::Inner::Script(_, inner::ScriptType::Sh)
            | inner::Inner::Script(_, inner::ScriptType::Wsh)
            | inner::Inner::Script(_, inner::ScriptType::ShWsh)
            | inner::Inner::CovScript(_, _) => SigType::Ecdsa,
        }
    }

    /// Outputs a "descriptor" which reproduces the spent coins
    ///
    /// This may not represent the original descriptor used to produce the transaction,
    /// since it cannot distinguish between sorted and unsorted multisigs (and anyway
    /// it can only see the final keys, keyorigin info is lost in serializing to Bitcoin).
    /// x-only keys are translated to [`bitcoin::PublicKey`] with 0x02 prefix.
    pub fn inferred_descriptor(
        &self,
    ) -> Result<Descriptor<bitcoin::PublicKey, CovenantExt<CovExtArgs>>, crate::Error> {
        Descriptor::from_str(&self.inferred_descriptor_string())
    }
}

/// Type of HashLock used for SatisfiedConstraint structure
#[derive(Copy, Clone, Debug, Eq, PartialEq)]
pub enum HashLockType {
    ///SHA 256 hashlock
    Sha256(sha256::Hash),
    ///Hash 256 hashlock
    Hash256(hash256::Hash),
    ///Hash160 hashlock
    Hash160(hash160::Hash),
    ///Ripemd160 hashlock
    Ripemd160(ripemd160::Hash),
}

/// A satisfied Miniscript condition (Signature, Hashlock, Timelock)
/// 'intp represents the lifetime of descriptor and `stack represents
/// the lifetime of witness
#[derive(Clone, Debug, Eq, PartialEq)]
pub enum SatisfiedConstraint<Ext: Extension> {
    ///Public key and corresponding signature
    PublicKey {
        /// KeySig pair
        key_sig: KeySigPair,
    },
    ///PublicKeyHash, corresponding pubkey and signature
    PublicKeyHash {
        /// The pubkey hash
        keyhash: hash160::Hash,
        /// public key and signature
        key_sig: KeySigPair,
    },
    ///Hashlock and preimage for SHA256
    HashLock {
        /// The type of Hashlock
        hash: HashLockType,
        /// The preimage used for satisfaction
        preimage: [u8; 32],
    },
    ///Relative Timelock for CSV.
    RelativeTimelock {
        /// The value of RelativeTimelock
        n: Sequence,
    },
    ///Absolute Timelock for CLTV.
    AbsoluteTimelock {
        /// The value of Absolute timelock
        n: LockTime,
    },

    /// Elements
    /// Check Version eq
    VerEq {
        /// The version of transaction
        n: u32,
    },

    /// Serialized outputs of this transaction start
    /// this prefix
    OutputsPref {
        /// The version of transaction
        pref: Vec<u8>,
    },

    /// Extension Interpreter
    Ext {
        /// Extension
        ext: Box<Ext>,
    },
}

///This is used by the interpreter to know which evaluation state a AstemElem is.
///This is required because whenever a same node(for eg. OrB) appears on the stack, we don't
///know if the left child has been evaluated or not. And based on the result on
///the top of the stack, we need to decide whether to execute right child or not.
///This is also useful for wrappers and thresholds which push a value on the stack
///depending on evaluation of the children.
struct NodeEvaluationState<'intp, Ext>
where
    Ext: Extension,
{
    ///The node which is being evaluated
    node: &'intp Miniscript<BitcoinKey, NoChecks, Ext>,
    ///number of children evaluated
    n_evaluated: usize,
    ///number of children satisfied
    n_satisfied: usize,
}

/// Iterator over all the constraints satisfied by a completed scriptPubKey
/// and witness stack
///
/// Returns all satisfied constraints, even if they were redundant (i.e. did
/// not contribute to the script being satisfied). For example, if a signature
/// were provided for an `and_b(Pk,false)` fragment, that signature will be
/// returned, even though the entire and_b must have failed and must not have
/// been used.
///
/// In case the script is actually dissatisfied, this may return several values
/// before ultimately returning an error.
pub struct Iter<'intp, 'txin: 'intp, Ext>
where
    Ext: Extension,
{
    verify_sig: Box<dyn FnMut(&KeySigPair) -> bool + 'intp>,
    public_key: Option<&'intp BitcoinKey>,
    state: Vec<NodeEvaluationState<'intp, Ext>>,
    stack: Stack<'txin>,
    txenv: Option<&'txin TxEnv<'txin, 'txin>>,
    age: Sequence,
    lock_time: LockTime,
    cov: Option<&'intp BitcoinKey>,
    has_errored: bool,
    sig_type: SigType,
}

///Iterator for Iter
impl<'intp, 'txin: 'intp, Ext> Iterator for Iter<'intp, 'txin, Ext>
where
    NoChecks: ScriptContext,
    Ext: ParseableExt,
{
    type Item = Result<SatisfiedConstraint<Ext>, Error>;

    fn next(&mut self) -> Option<Self::Item> {
        if self.has_errored {
            // Stop yielding values after the first error
            None
        } else {
            let res = self.iter_next();
            if let Some(Err(_)) = res {
                self.has_errored = true;
            }
            res
        }
    }
}

impl<'intp, 'txin: 'intp, Ext> Iter<'intp, 'txin, Ext>
where
    NoChecks: ScriptContext,
    Ext: ParseableExt,
{
    /// Helper function to push a NodeEvaluationState on state stack
    fn push_evaluation_state(
        &mut self,
        node: &'intp Miniscript<BitcoinKey, NoChecks, Ext>,
        n_evaluated: usize,
        n_satisfied: usize,
    ) {
        self.state.push(NodeEvaluationState {
            node,
            n_evaluated,
            n_satisfied,
        })
    }

    /// Helper function to step the iterator
    fn iter_next(&mut self) -> Option<Result<SatisfiedConstraint<Ext>, Error>> {
        while let Some(node_state) = self.state.pop() {
            //non-empty stack
            match node_state.node.node {
                Terminal::True => {
                    debug_assert_eq!(node_state.n_evaluated, 0);
                    debug_assert_eq!(node_state.n_satisfied, 0);
                    self.stack.push(stack::Element::Satisfied);
                }
                Terminal::False => {
                    debug_assert_eq!(node_state.n_evaluated, 0);
                    debug_assert_eq!(node_state.n_satisfied, 0);
                    self.stack.push(stack::Element::Dissatisfied);
                }
                Terminal::PkK(ref pk) => {
                    debug_assert_eq!(node_state.n_evaluated, 0);
                    debug_assert_eq!(node_state.n_satisfied, 0);
                    let res = self.stack.evaluate_pk(&mut self.verify_sig, *pk);
                    if res.is_some() {
                        return res;
                    }
                }
                Terminal::PkH(ref pk) => {
                    debug_assert_eq!(node_state.n_evaluated, 0);
                    debug_assert_eq!(node_state.n_satisfied, 0);
                    let res = self.stack.evaluate_pkh(
                        &mut self.verify_sig,
                        pk.to_pubkeyhash(self.sig_type),
                        self.sig_type,
                    );
                    if res.is_some() {
                        return res;
                    }
                }
                Terminal::RawPkH(ref pkh) => {
                    debug_assert_eq!(node_state.n_evaluated, 0);
                    debug_assert_eq!(node_state.n_satisfied, 0);
                    let res = self
                        .stack
                        .evaluate_pkh(&mut self.verify_sig, *pkh, self.sig_type);
                    if res.is_some() {
                        return res;
                    }
                }
                Terminal::After(ref n) => {
                    debug_assert_eq!(node_state.n_evaluated, 0);
                    debug_assert_eq!(node_state.n_satisfied, 0);
                    let res = self.stack.evaluate_after(&n.into(), self.lock_time);
                    if res.is_some() {
                        return res;
                    }
                }
                Terminal::Older(ref n) => {
                    debug_assert_eq!(node_state.n_evaluated, 0);
                    debug_assert_eq!(node_state.n_satisfied, 0);
                    let res = self.stack.evaluate_older(n, self.age);
                    if res.is_some() {
                        return res;
                    }
                }
                Terminal::Sha256(ref hash) => {
                    debug_assert_eq!(node_state.n_evaluated, 0);
                    debug_assert_eq!(node_state.n_satisfied, 0);
                    let res = self.stack.evaluate_sha256(hash);
                    if res.is_some() {
                        return res;
                    }
                }
                Terminal::Hash256(ref hash) => {
                    debug_assert_eq!(node_state.n_evaluated, 0);
                    debug_assert_eq!(node_state.n_satisfied, 0);
                    let res = self.stack.evaluate_hash256(hash);
                    if res.is_some() {
                        return res;
                    }
                }
                Terminal::Hash160(ref hash) => {
                    debug_assert_eq!(node_state.n_evaluated, 0);
                    debug_assert_eq!(node_state.n_satisfied, 0);
                    let res = self.stack.evaluate_hash160(hash);
                    if res.is_some() {
                        return res;
                    }
                }
                Terminal::Ripemd160(ref hash) => {
                    debug_assert_eq!(node_state.n_evaluated, 0);
                    debug_assert_eq!(node_state.n_satisfied, 0);
                    let res = self.stack.evaluate_ripemd160(hash);
                    if res.is_some() {
                        return res;
                    }
                }
                Terminal::Ext(ref ext) => {
                    let res = ext.evaluate(&mut self.stack, self.txenv);
                    match res {
                        Ok(true) => {
                            return Some(Ok(SatisfiedConstraint::Ext {
                                ext: Box::new(ext.clone()),
                            }))
                        }
                        Err(e) => return Some(Err(e)),
                        Ok(false) => {}
                    }
                }
                Terminal::Alt(ref sub) | Terminal::Swap(ref sub) | Terminal::Check(ref sub) => {
                    debug_assert_eq!(node_state.n_evaluated, 0);
                    debug_assert_eq!(node_state.n_satisfied, 0);
                    self.push_evaluation_state(sub, 0, 0);
                }
                Terminal::DupIf(ref sub) if node_state.n_evaluated == 0 => match self.stack.pop() {
                    Some(stack::Element::Dissatisfied) => {
                        self.stack.push(stack::Element::Dissatisfied);
                    }
                    Some(stack::Element::Satisfied) => {
                        self.push_evaluation_state(node_state.node, 1, 1);
                        self.push_evaluation_state(sub, 0, 0);
                    }
                    Some(stack::Element::Push(_v)) => {
                        return Some(Err(Error::UnexpectedStackElementPush))
                    }
                    None => return Some(Err(Error::UnexpectedStackEnd)),
                },
                Terminal::DupIf(ref _sub) if node_state.n_evaluated == 1 => {
                    self.stack.push(stack::Element::Satisfied);
                }
                Terminal::ZeroNotEqual(ref sub) | Terminal::Verify(ref sub)
                    if node_state.n_evaluated == 0 =>
                {
                    self.push_evaluation_state(node_state.node, 1, 0);
                    self.push_evaluation_state(sub, 0, 0);
                }
                Terminal::Verify(ref _sub) if node_state.n_evaluated == 1 => {
                    match self.stack.pop() {
                        Some(stack::Element::Satisfied) => (),
                        Some(_) => return Some(Err(Error::VerifyFailed)),
                        None => return Some(Err(Error::UnexpectedStackEnd)),
                    }
                }
                Terminal::ZeroNotEqual(ref _sub) if node_state.n_evaluated == 1 => {
                    match self.stack.pop() {
                        Some(stack::Element::Dissatisfied) => {
                            self.stack.push(stack::Element::Dissatisfied)
                        }
                        Some(_) => self.stack.push(stack::Element::Satisfied),
                        None => return Some(Err(Error::UnexpectedStackEnd)),
                    }
                }
                Terminal::NonZero(ref sub) => {
                    debug_assert_eq!(node_state.n_evaluated, 0);
                    debug_assert_eq!(node_state.n_satisfied, 0);
                    match self.stack.last() {
                        Some(&stack::Element::Dissatisfied) => (),
                        Some(_) => self.push_evaluation_state(sub, 0, 0),
                        None => return Some(Err(Error::UnexpectedStackEnd)),
                    }
                }
                Terminal::AndV(ref left, ref right) => {
                    debug_assert_eq!(node_state.n_evaluated, 0);
                    debug_assert_eq!(node_state.n_satisfied, 0);
                    self.push_evaluation_state(right, 0, 0);
                    self.push_evaluation_state(left, 0, 0);
                }
                Terminal::OrB(ref left, ref _right) | Terminal::AndB(ref left, ref _right)
                    if node_state.n_evaluated == 0 =>
                {
                    self.push_evaluation_state(node_state.node, 1, 0);
                    self.push_evaluation_state(left, 0, 0);
                }
                Terminal::OrB(ref _left, ref right) | Terminal::AndB(ref _left, ref right)
                    if node_state.n_evaluated == 1 =>
                {
                    match self.stack.pop() {
                        Some(stack::Element::Dissatisfied) => {
                            self.push_evaluation_state(node_state.node, 2, 0);
                            self.push_evaluation_state(right, 0, 0);
                        }
                        Some(stack::Element::Satisfied) => {
                            self.push_evaluation_state(node_state.node, 2, 1);
                            self.push_evaluation_state(right, 0, 0);
                        }
                        Some(stack::Element::Push(_v)) => {
                            return Some(Err(Error::UnexpectedStackElementPush))
                        }
                        None => return Some(Err(Error::UnexpectedStackEnd)),
                    }
                }
                Terminal::AndB(ref _left, ref _right) if node_state.n_evaluated == 2 => {
                    match self.stack.pop() {
                        Some(stack::Element::Satisfied) if node_state.n_satisfied == 1 => {
                            self.stack.push(stack::Element::Satisfied)
                        }
                        Some(_) => self.stack.push(stack::Element::Dissatisfied),
                        None => return Some(Err(Error::UnexpectedStackEnd)),
                    }
                }
                Terminal::AndOr(ref left, ref _right, _)
                | Terminal::OrC(ref left, ref _right)
                | Terminal::OrD(ref left, ref _right)
                    if node_state.n_evaluated == 0 =>
                {
                    self.push_evaluation_state(node_state.node, 1, 0);
                    self.push_evaluation_state(left, 0, 0);
                }
                Terminal::OrB(ref _left, ref _right) if node_state.n_evaluated == 2 => {
                    match self.stack.pop() {
                        Some(stack::Element::Dissatisfied) if node_state.n_satisfied == 0 => {
                            self.stack.push(stack::Element::Dissatisfied)
                        }
                        Some(_) => {
                            self.stack.push(stack::Element::Satisfied);
                        }
                        None => return Some(Err(Error::UnexpectedStackEnd)),
                    }
                }
                Terminal::OrC(ref _left, ref right) if node_state.n_evaluated == 1 => {
                    match self.stack.pop() {
                        Some(stack::Element::Satisfied) => (),
                        Some(stack::Element::Dissatisfied) => {
                            self.push_evaluation_state(right, 0, 0)
                        }
                        Some(stack::Element::Push(_v)) => {
                            return Some(Err(Error::UnexpectedStackElementPush))
                        }
                        None => return Some(Err(Error::UnexpectedStackEnd)),
                    }
                }
                Terminal::OrD(ref _left, ref right) if node_state.n_evaluated == 1 => {
                    match self.stack.pop() {
                        Some(stack::Element::Satisfied) => {
                            self.stack.push(stack::Element::Satisfied)
                        }
                        Some(stack::Element::Dissatisfied) => {
                            self.push_evaluation_state(right, 0, 0)
                        }
                        Some(stack::Element::Push(_v)) => {
                            return Some(Err(Error::UnexpectedStackElementPush))
                        }
                        None => return Some(Err(Error::UnexpectedStackEnd)),
                    }
                }
                Terminal::AndOr(_, ref left, ref right) | Terminal::OrI(ref left, ref right) => {
                    match self.stack.pop() {
                        Some(stack::Element::Satisfied) => self.push_evaluation_state(left, 0, 0),
                        Some(stack::Element::Dissatisfied) => {
                            self.push_evaluation_state(right, 0, 0)
                        }
                        Some(stack::Element::Push(_v)) => {
                            return Some(Err(Error::UnexpectedStackElementPush))
                        }
                        None => return Some(Err(Error::UnexpectedStackEnd)),
                    }
                }
                Terminal::Thresh(ref _k, ref subs) if node_state.n_evaluated == 0 => {
                    self.push_evaluation_state(node_state.node, 1, 0);
                    self.push_evaluation_state(&subs[0], 0, 0);
                }
                Terminal::Thresh(k, ref subs) if node_state.n_evaluated == subs.len() => {
                    match self.stack.pop() {
                        Some(stack::Element::Dissatisfied) if node_state.n_satisfied == k => {
                            self.stack.push(stack::Element::Satisfied)
                        }
                        Some(stack::Element::Satisfied) if node_state.n_satisfied == k - 1 => {
                            self.stack.push(stack::Element::Satisfied)
                        }
                        Some(stack::Element::Satisfied) | Some(stack::Element::Dissatisfied) => {
                            self.stack.push(stack::Element::Dissatisfied)
                        }
                        Some(stack::Element::Push(_v)) => {
                            return Some(Err(Error::UnexpectedStackElementPush))
                        }
                        None => return Some(Err(Error::UnexpectedStackEnd)),
                    }
                }
                Terminal::Thresh(ref _k, ref subs) if node_state.n_evaluated != 0 => {
                    match self.stack.pop() {
                        Some(stack::Element::Dissatisfied) => {
                            self.push_evaluation_state(
                                node_state.node,
                                node_state.n_evaluated + 1,
                                node_state.n_satisfied,
                            );
                            self.push_evaluation_state(&subs[node_state.n_evaluated], 0, 0);
                        }
                        Some(stack::Element::Satisfied) => {
                            self.push_evaluation_state(
                                node_state.node,
                                node_state.n_evaluated + 1,
                                node_state.n_satisfied + 1,
                            );
                            self.push_evaluation_state(&subs[node_state.n_evaluated], 0, 0);
                        }
                        Some(stack::Element::Push(_v)) => {
                            return Some(Err(Error::UnexpectedStackElementPush))
                        }
                        None => return Some(Err(Error::UnexpectedStackEnd)),
                    }
                }
                Terminal::MultiA(k, ref subs) => {
                    if node_state.n_evaluated == subs.len() {
                        if node_state.n_satisfied == k {
                            self.stack.push(stack::Element::Satisfied);
                        } else {
                            self.stack.push(stack::Element::Dissatisfied);
                        }
                    } else {
                        // evaluate each key with as a pk
                        // note that evaluate_pk will error on non-empty incorrect sigs
                        // push 1 on satisfied sigs and push 0 on empty sigs
                        match self
                            .stack
                            .evaluate_pk(&mut self.verify_sig, subs[node_state.n_evaluated])
                        {
                            Some(Ok(x)) => {
                                self.push_evaluation_state(
                                    node_state.node,
                                    node_state.n_evaluated + 1,
                                    node_state.n_satisfied + 1,
                                );
                                match self.stack.pop() {
                                    Some(..) => return Some(Ok(x)),
                                    None => return Some(Err(Error::UnexpectedStackEnd)),
                                }
                            }
                            None => {
                                self.push_evaluation_state(
                                    node_state.node,
                                    node_state.n_evaluated + 1,
                                    node_state.n_satisfied,
                                );
                                match self.stack.pop() {
                                    Some(..) => {} // not-satisfied, look for next key
                                    None => return Some(Err(Error::UnexpectedStackEnd)),
                                }
                            }
                            x => return x, //forward errors as is
                        }
                    }
                }
                Terminal::Multi(ref k, ref subs) if node_state.n_evaluated == 0 => {
                    let len = self.stack.len();
                    if len < k + 1 {
                        return Some(Err(Error::InsufficientSignaturesMultiSig));
                    } else {
                        //Non-sat case. If the first sig is empty, others k elements must
                        //be empty.
                        match self.stack.last() {
                            Some(&stack::Element::Dissatisfied) => {
                                //Remove the extra zero from multi-sig check
                                let sigs = self.stack.split_off(len - (k + 1));
                                let nonsat = sigs
                                    .iter()
                                    .map(|sig| *sig == stack::Element::Dissatisfied)
                                    .filter(|empty| *empty)
                                    .count();
                                if nonsat == *k + 1 {
                                    self.stack.push(stack::Element::Dissatisfied);
                                } else {
                                    return Some(Err(Error::MissingExtraZeroMultiSig));
                                }
                            }
                            None => return Some(Err(Error::UnexpectedStackEnd)),
                            _ => {
                                match self
                                    .stack
                                    .evaluate_multi(&mut self.verify_sig, &subs[subs.len() - 1])
                                {
                                    Some(Ok(x)) => {
                                        self.push_evaluation_state(
                                            node_state.node,
                                            node_state.n_evaluated + 1,
                                            node_state.n_satisfied + 1,
                                        );
                                        return Some(Ok(x));
                                    }
                                    None => self.push_evaluation_state(
                                        node_state.node,
                                        node_state.n_evaluated + 1,
                                        node_state.n_satisfied,
                                    ),
                                    x => return x, //forward errors as is
                                }
                            }
                        }
                    }
                }
                Terminal::Multi(k, ref subs) => {
                    if node_state.n_satisfied == k {
                        //multi-sig bug: Pop extra 0
                        if let Some(stack::Element::Dissatisfied) = self.stack.pop() {
                            self.stack.push(stack::Element::Satisfied);
                        } else {
                            return Some(Err(Error::MissingExtraZeroMultiSig));
                        }
                    } else if node_state.n_evaluated == subs.len() {
                        return Some(Err(Error::MultiSigEvaluationError));
                    } else {
                        match self.stack.evaluate_multi(
                            &mut self.verify_sig,
                            &subs[subs.len() - node_state.n_evaluated - 1],
                        ) {
                            Some(Ok(x)) => {
                                self.push_evaluation_state(
                                    node_state.node,
                                    node_state.n_evaluated + 1,
                                    node_state.n_satisfied + 1,
                                );
                                return Some(Ok(x));
                            }
                            None => self.push_evaluation_state(
                                node_state.node,
                                node_state.n_evaluated + 1,
                                node_state.n_satisfied,
                            ),
                            x => return x, //forward errors as is
                        }
                    }
                }
                //All other match patterns should not be reached in any valid
                //type checked Miniscript
                _ => return Some(Err(Error::CouldNotEvaluate)),
            };
        }

        //state empty implies that either the execution has terminated or we have a
        //Pk based descriptor or a Covenant descriptor
        if let Some(pk) = self.cov {
            // First verify the top of Miniscript.
            // At this point, the stack must contain 13 elements
            // pop the satisfied top and verify the covenant code.
            if self.stack.pop() != Some(stack::Element::Satisfied) {
                return Some(Err(Error::IncorrectCovenantWitness));
            }
            if self.stack.len() != 12 {
                return Some(Err(Error::UnexpectedStackEnd));
            }
            // safe to unwrap 12 times
            for i in 0..12 {
                if let Err(e) = self.stack[i].try_push() {
                    return Some(Err(e));
                }
            }
            let mut ser_sig = Vec::new();
            // 1.29 errors
            {
                let sighash_bytes = self.stack[1].as_push().expect("Push checked above");
                let sighash_u32 = util::slice_to_u32_le(sighash_bytes);
                let sighash_ty = EcdsaSigHashType::from_u32(sighash_u32);
                let sig_vec = self.stack[0].as_push().expect("Size checked above");
                ser_sig.extend(sig_vec);
                ser_sig.push(sighash_ty as u8);
            }

            if let Ok(sig) = verify_sersig(&mut self.verify_sig, pk, &ser_sig) {
                //Signature check successful, set cov to None to
                //terminate the next() function in the subsequent call
                self.cov = None;
                // Do the checkSigFromStackCheck
                let sighash_msg: Vec<u8> = self.stack.0[1..]
                    .iter()
                    .rev()
                    .flat_map(|x| Vec::from(x.as_push().expect("Push checked above")))
                    .collect();
                let mut eng = SigHash::engine();
                eng.input(&sighash_msg);
                let sighash_u256 = SigHash::from_engine(eng);
                let msg = elements::secp256k1_zkp::Message::from_slice(&sighash_u256[..]).unwrap();

                // Legacy Cov scripts only operate on Ecdsa key sig pairs
                let (ec_pk, ecdsa_sig) = match sig {
                    KeySigPair::Ecdsa(pk, sig) => (pk, sig.0),
                    KeySigPair::Schnorr(_, _) => {
                        unreachable!("Internal error: Legacy cov check in schnorr sigs")
                    }
                };
                // Creating a context is no-longer expensive
                let secp = secp256k1_zkp::Secp256k1::verification_only();
                if secp.verify_ecdsa(&msg, &ecdsa_sig, &ec_pk.inner).is_err() {
                    return Some(Err(Error::PkEvaluationError(PkEvalErrInner::from(*pk))));
                }
                self.stack.0.clear();
                self.stack.push(stack::Element::Satisfied);
                return Some(Ok(SatisfiedConstraint::PublicKey { key_sig: sig }));
            } else {
                return Some(Err(Error::PkEvaluationError(PkEvalErrInner::from(*pk))));
            }
        }
        if let Some(pk) = self.public_key {
            if let Some(stack::Element::Push(sig)) = self.stack.pop() {
                if let Ok(key_sig) = verify_sersig(&mut self.verify_sig, pk, sig) {
                    //Signature check successful, set public_key to None to
                    //terminate the next() function in the subsequent call
                    self.public_key = None;
                    self.stack.push(stack::Element::Satisfied);
                    Some(Ok(SatisfiedConstraint::PublicKey { key_sig }))
                } else {
                    Some(Err(Error::PkEvaluationError(PkEvalErrInner::from(*pk))))
                }
            } else {
                Some(Err(Error::UnexpectedStackEnd))
            }
        } else {
            //All the script has been executed.
            //Check that the stack must contain exactly 1 satisfied element
            if self.stack.pop() == Some(stack::Element::Satisfied) && self.stack.is_empty() {
                None
            } else {
                Some(Err(Error::ScriptSatisfactionError))
            }
        }
    }
}

/// Helper function to verify serialized signature
fn verify_sersig<'txin>(
    verify_sig: &mut Box<dyn FnMut(&KeySigPair) -> bool + 'txin>,
    pk: &BitcoinKey,
    sigser: &[u8],
) -> Result<KeySigPair, Error> {
    match pk {
        BitcoinKey::Fullkey(pk) => {
            let ecdsa_sig = elementssig_from_rawsig(sigser)?;
            let key_sig_pair = KeySigPair::Ecdsa(*pk, ecdsa_sig);
            if verify_sig(&key_sig_pair) {
                Ok(key_sig_pair)
            } else {
                Err(Error::InvalidEcdsaSignature(*pk))
            }
        }
        BitcoinKey::XOnlyPublicKey(x_only_pk) => {
            let schnorr_sig = elements::SchnorrSig::from_slice(sigser)?;
            let key_sig_pair = KeySigPair::Schnorr(*x_only_pk, schnorr_sig);
            if verify_sig(&key_sig_pair) {
                Ok(key_sig_pair)
            } else {
                Err(Error::InvalidSchnorrSignature(*x_only_pk))
            }
        }
    }
}

#[cfg(test)]
mod tests {

    use bitcoin;
    use bitcoin::hashes::{hash160, ripemd160, sha256, Hash};
    use elements::secp256k1_zkp::{self, Secp256k1};

    use super::inner::ToNoChecks;
    use super::*;
    use crate::miniscript::analyzable::ExtParams;
    use crate::miniscript::context::NoChecks;
    use crate::{ElementsSig, Miniscript, NoExt, ToPublicKey};

    fn setup_keys_sigs(
        n: usize,
    ) -> (
        Vec<bitcoin::PublicKey>,
        Vec<Vec<u8>>,
        Vec<ElementsSig>,
        secp256k1_zkp::Message,
        Secp256k1<secp256k1_zkp::All>,
        Vec<bitcoin::XOnlyPublicKey>,
        Vec<elements::SchnorrSig>,
        Vec<Vec<u8>>,
    ) {
        let secp = secp256k1_zkp::Secp256k1::new();
        let msg = secp256k1_zkp::Message::from_slice(&b"Yoda: btc, I trust. HODL I must!"[..])
            .expect("32 bytes");
        let mut pks = vec![];
        let mut ecdsa_sigs = vec![];
        let mut der_sigs = vec![];
        let mut x_only_pks = vec![];
        let mut schnorr_sigs = vec![];
        let mut ser_schnorr_sigs = vec![];

        let mut sk = [0; 32];
        for i in 1..n + 1 {
            sk[0] = i as u8;
            sk[1] = (i >> 8) as u8;
            sk[2] = (i >> 16) as u8;

            let sk = secp256k1_zkp::SecretKey::from_slice(&sk[..]).expect("secret key");
            let pk = bitcoin::PublicKey {
                inner: secp256k1_zkp::PublicKey::from_secret_key(&secp, &sk),
                compressed: true,
            };
            let sig = secp.sign_ecdsa(&msg, &sk);
            ecdsa_sigs.push((sig, elements::EcdsaSigHashType::All));
            let mut sigser = sig.serialize_der().to_vec();
            sigser.push(0x01); // sighash_all
            pks.push(pk);
            der_sigs.push(sigser);

            let keypair = bitcoin::KeyPair::from_secret_key(&secp, &sk);
            let (x_only_pk, _parity) = bitcoin::XOnlyPublicKey::from_keypair(&keypair);
            x_only_pks.push(x_only_pk);
            let schnorr_sig = secp.sign_schnorr_with_aux_rand(&msg, &keypair, &[0u8; 32]);
            let schnorr_sig = elements::SchnorrSig {
                sig: schnorr_sig,
                hash_ty: elements::SchnorrSigHashType::Default,
            };
            ser_schnorr_sigs.push(schnorr_sig.to_vec());
            schnorr_sigs.push(schnorr_sig);
        }
        (
            pks,
            der_sigs,
            ecdsa_sigs,
            msg,
            secp,
            x_only_pks,
            schnorr_sigs,
            ser_schnorr_sigs,
        )
    }

    #[test]
    fn sat_constraints() {
        let (pks, der_sigs, ecdsa_sigs, sighash, secp, xpks, schnorr_sigs, ser_schnorr_sigs) =
            setup_keys_sigs(10);
        let secp_ref = &secp;
        let vfyfn = |pksig: &KeySigPair| match pksig {
            KeySigPair::Ecdsa(pk, ecdsa_sig) => secp_ref
                .verify_ecdsa(&sighash, &ecdsa_sig.0, &pk.inner)
                .is_ok(),
            KeySigPair::Schnorr(xpk, schnorr_sig) => secp_ref
                .verify_schnorr(&schnorr_sig.sig, &sighash, xpk)
                .is_ok(),
        };

        fn from_stack<'txin, 'elem>(
            verify_fn: Box<dyn FnMut(&KeySigPair) -> bool + 'elem>,
            stack: Stack<'txin>,
            ms: &'elem Miniscript<BitcoinKey, NoChecks, NoExt>,
        ) -> Iter<'elem, 'txin, NoExt> {
            Iter {
                verify_sig: verify_fn,
<<<<<<< HEAD
=======
                stack,
>>>>>>> b0cd8c14
                public_key: None,
                state: vec![NodeEvaluationState {
                    node: ms,
                    n_evaluated: 0,
                    n_satisfied: 0,
                }],
                stack: stack,
                age: Sequence::from_height(1002),
                lock_time: LockTime::from_height(1002).unwrap(),
                cov: None,
                has_errored: false,
                txenv: None,
                sig_type: SigType::Ecdsa,
            }
        }

        let pk = no_checks_ms(&format!("c:pk_k({})", pks[0]));
        let pkh = no_checks_ms(&format!("c:pk_h({})", pks[1]));
        //Time
        let after = no_checks_ms(&format!("after({})", 1000));
        let older = no_checks_ms(&format!("older({})", 1000));
        //Hashes
        let preimage = [0xab; 32];
        let sha256_hash = sha256::Hash::hash(&preimage);
        let sha256 = no_checks_ms(&format!("sha256({})", sha256_hash));
        let hash256_hash = hash256::Hash::hash(&preimage);
        let hash256 = no_checks_ms(&format!("hash256({})", hash256_hash));
        let hash160_hash = hash160::Hash::hash(&preimage);
        let hash160 = no_checks_ms(&format!("hash160({})", hash160_hash));
        let ripemd160_hash = ripemd160::Hash::hash(&preimage);
        let ripemd160 = no_checks_ms(&format!("ripemd160({})", ripemd160_hash));

        let stack = Stack::from(vec![stack::Element::Push(&der_sigs[0])]);
        let constraints = from_stack(Box::new(vfyfn), stack, &pk);
        let pk_satisfied: Result<Vec<SatisfiedConstraint<NoExt>>, Error> = constraints.collect();

        assert_eq!(
            pk_satisfied.unwrap(),
            vec![SatisfiedConstraint::PublicKey {
                key_sig: KeySigPair::Ecdsa(pks[0], ecdsa_sigs[0])
            }]
        );

        //Check Pk failure with wrong signature
        let stack = Stack::from(vec![stack::Element::Dissatisfied]);
        let constraints = from_stack(Box::new(vfyfn), stack, &pk);

        let pk_err: Result<Vec<SatisfiedConstraint<NoExt>>, Error> = constraints.collect();
        assert!(pk_err.is_err());

        //Check Pkh
        let pk_bytes = pks[1].to_public_key().to_bytes();
        let stack = Stack::from(vec![
            stack::Element::Push(&der_sigs[1]),
            stack::Element::Push(&pk_bytes),
        ]);
        let constraints = from_stack(Box::new(vfyfn), stack, &pkh);
        let pkh_satisfied: Result<Vec<SatisfiedConstraint<NoExt>>, Error> = constraints.collect();
        assert_eq!(
            pkh_satisfied.unwrap(),
            vec![SatisfiedConstraint::PublicKeyHash {
                keyhash: pks[1].to_pubkeyhash(SigType::Ecdsa),
                key_sig: KeySigPair::Ecdsa(pks[1], ecdsa_sigs[1])
            }]
        );

        //Check After
        let stack = Stack::from(vec![]);
        let constraints = from_stack(Box::new(vfyfn), stack, &after);
        let after_satisfied: Result<Vec<SatisfiedConstraint<NoExt>>, Error> = constraints.collect();
        assert_eq!(
            after_satisfied.unwrap(),
            vec![SatisfiedConstraint::AbsoluteTimelock {
                n: LockTime::from_height(1000).unwrap()
            }]
        );

        //Check Older
        let stack = Stack::from(vec![]);
        let constraints = from_stack(Box::new(vfyfn), stack, &older);
        let older_satisfied: Result<Vec<SatisfiedConstraint<NoExt>>, Error> = constraints.collect();
        assert_eq!(
            older_satisfied.unwrap(),
            vec![SatisfiedConstraint::RelativeTimelock {
                n: Sequence::from_height(1000)
            }]
        );

        //Check Sha256
        let stack = Stack::from(vec![stack::Element::Push(&preimage)]);
        let constraints = from_stack(Box::new(vfyfn), stack, &sha256);
        let sah256_satisfied: Result<Vec<SatisfiedConstraint<NoExt>>, Error> =
            constraints.collect();
        assert_eq!(
            sah256_satisfied.unwrap(),
            vec![SatisfiedConstraint::HashLock {
                hash: HashLockType::Sha256(sha256_hash),
                preimage,
            }]
        );

        //Check Shad256
        let stack = Stack::from(vec![stack::Element::Push(&preimage)]);
        let constraints = from_stack(Box::new(vfyfn), stack, &hash256);
        let sha256d_satisfied: Result<Vec<SatisfiedConstraint<NoExt>>, Error> =
            constraints.collect();
        assert_eq!(
            sha256d_satisfied.unwrap(),
            vec![SatisfiedConstraint::HashLock {
                hash: HashLockType::Hash256(hash256_hash),
                preimage,
            }]
        );

        //Check hash160
        let stack = Stack::from(vec![stack::Element::Push(&preimage)]);
        let constraints = from_stack(Box::new(vfyfn), stack, &hash160);
        let hash160_satisfied: Result<Vec<SatisfiedConstraint<NoExt>>, Error> =
            constraints.collect();
        assert_eq!(
            hash160_satisfied.unwrap(),
            vec![SatisfiedConstraint::HashLock {
                hash: HashLockType::Hash160(hash160_hash),
                preimage,
            }]
        );

        //Check ripemd160
        let stack = Stack::from(vec![stack::Element::Push(&preimage)]);
        let constraints = from_stack(Box::new(vfyfn), stack, &ripemd160);
        let ripemd160_satisfied: Result<Vec<SatisfiedConstraint<NoExt>>, Error> =
            constraints.collect();

        assert_eq!(
            ripemd160_satisfied.unwrap(),
            vec![SatisfiedConstraint::HashLock {
                hash: HashLockType::Ripemd160(ripemd160_hash),
                preimage,
            }]
        );

        //Check AndV
        let pk_bytes = pks[1].to_public_key().to_bytes();
        let stack = Stack::from(vec![
            stack::Element::Push(&der_sigs[1]),
            stack::Element::Push(&pk_bytes),
            stack::Element::Push(&der_sigs[0]),
        ]);
        let elem = no_checks_ms(&format!("and_v(vc:pk_k({}),c:pk_h({}))", pks[0], pks[1]));
        let constraints = from_stack(Box::new(vfyfn), stack, &elem);

        let and_v_satisfied: Result<Vec<SatisfiedConstraint<NoExt>>, Error> = constraints.collect();
        assert_eq!(
            and_v_satisfied.unwrap(),
            vec![
                SatisfiedConstraint::PublicKey {
                    key_sig: KeySigPair::Ecdsa(pks[0], ecdsa_sigs[0])
                },
                SatisfiedConstraint::PublicKeyHash {
                    keyhash: pks[1].to_pubkeyhash(SigType::Ecdsa),
                    key_sig: KeySigPair::Ecdsa(pks[1], ecdsa_sigs[1])
                }
            ]
        );

        //Check AndB
        let stack = Stack::from(vec![
            stack::Element::Push(&preimage),
            stack::Element::Push(&der_sigs[0]),
        ]);
        let elem = no_checks_ms(&format!(
            "and_b(c:pk_k({}),sjtv:sha256({}))",
            pks[0], sha256_hash
        ));
        let constraints = from_stack(Box::new(vfyfn), stack, &elem);

        let and_b_satisfied: Result<Vec<SatisfiedConstraint<NoExt>>, Error> = constraints.collect();
        assert_eq!(
            and_b_satisfied.unwrap(),
            vec![
                SatisfiedConstraint::PublicKey {
                    key_sig: KeySigPair::Ecdsa(pks[0], ecdsa_sigs[0])
                },
                SatisfiedConstraint::HashLock {
                    hash: HashLockType::Sha256(sha256_hash),
                    preimage,
                }
            ]
        );

        //Check AndOr
        let stack = Stack::from(vec![
            stack::Element::Push(&preimage),
            stack::Element::Push(&der_sigs[0]),
        ]);
        let elem = no_checks_ms(&format!(
            "andor(c:pk_k({}),jtv:sha256({}),c:pk_h({}))",
            pks[0], sha256_hash, pks[1],
        ));
        let constraints = from_stack(Box::new(vfyfn), stack, &elem);

        let and_or_satisfied: Result<Vec<SatisfiedConstraint<NoExt>>, Error> =
            constraints.collect();
        assert_eq!(
            and_or_satisfied.unwrap(),
            vec![
                SatisfiedConstraint::PublicKey {
                    key_sig: KeySigPair::Ecdsa(pks[0], ecdsa_sigs[0])
                },
                SatisfiedConstraint::HashLock {
                    hash: HashLockType::Sha256(sha256_hash),
                    preimage,
                }
            ]
        );

        //AndOr second satisfaction path
        let pk_bytes = pks[1].to_public_key().to_bytes();
        let stack = Stack::from(vec![
            stack::Element::Push(&der_sigs[1]),
            stack::Element::Push(&pk_bytes),
            stack::Element::Dissatisfied,
        ]);
        let constraints = from_stack(Box::new(vfyfn), stack, &elem);

        let and_or_satisfied: Result<Vec<SatisfiedConstraint<NoExt>>, Error> =
            constraints.collect();
        assert_eq!(
            and_or_satisfied.unwrap(),
            vec![SatisfiedConstraint::PublicKeyHash {
                keyhash: pks[1].to_pubkeyhash(SigType::Ecdsa),
                key_sig: KeySigPair::Ecdsa(pks[1], ecdsa_sigs[1])
            }]
        );

        //Check OrB
        let stack = Stack::from(vec![
            stack::Element::Push(&preimage),
            stack::Element::Dissatisfied,
        ]);
        let elem = no_checks_ms(&format!(
            "or_b(c:pk_k({}),sjtv:sha256({}))",
            pks[0], sha256_hash
        ));
        let constraints = from_stack(Box::new(vfyfn), stack, &elem);

        let or_b_satisfied: Result<Vec<SatisfiedConstraint<NoExt>>, Error> = constraints.collect();
        assert_eq!(
            or_b_satisfied.unwrap(),
            vec![SatisfiedConstraint::HashLock {
                hash: HashLockType::Sha256(sha256_hash),
                preimage,
            }]
        );

        //Check OrD
        let stack = Stack::from(vec![stack::Element::Push(&der_sigs[0])]);
        let elem = no_checks_ms(&format!(
            "or_d(c:pk_k({}),jtv:sha256({}))",
            pks[0], sha256_hash
        ));
        let constraints = from_stack(Box::new(vfyfn), stack, &elem);

        let or_d_satisfied: Result<Vec<SatisfiedConstraint<NoExt>>, Error> = constraints.collect();
        assert_eq!(
            or_d_satisfied.unwrap(),
            vec![SatisfiedConstraint::PublicKey {
                key_sig: KeySigPair::Ecdsa(pks[0], ecdsa_sigs[0])
            }]
        );

        //Check OrC
        let stack = Stack::from(vec![
            stack::Element::Push(&der_sigs[0]),
            stack::Element::Dissatisfied,
        ]);
        let elem = no_checks_ms(&format!(
            "t:or_c(jtv:sha256({}),vc:pk_k({}))",
            sha256_hash, pks[0]
        ));
        let constraints = from_stack(Box::new(vfyfn), stack, &elem);

        let or_c_satisfied: Result<Vec<SatisfiedConstraint<NoExt>>, Error> = constraints.collect();
        assert_eq!(
            or_c_satisfied.unwrap(),
            vec![SatisfiedConstraint::PublicKey {
                key_sig: KeySigPair::Ecdsa(pks[0], ecdsa_sigs[0])
            }]
        );

        //Check OrI
        let stack = Stack::from(vec![
            stack::Element::Push(&der_sigs[0]),
            stack::Element::Dissatisfied,
        ]);
        let elem = no_checks_ms(&format!(
            "or_i(jtv:sha256({}),c:pk_k({}))",
            sha256_hash, pks[0]
        ));
        let constraints = from_stack(Box::new(vfyfn), stack, &elem);

        let or_i_satisfied: Result<Vec<SatisfiedConstraint<NoExt>>, Error> = constraints.collect();
        assert_eq!(
            or_i_satisfied.unwrap(),
            vec![SatisfiedConstraint::PublicKey {
                key_sig: KeySigPair::Ecdsa(pks[0], ecdsa_sigs[0])
            }]
        );

        //Check Thres
        let stack = Stack::from(vec![
            stack::Element::Push(&der_sigs[0]),
            stack::Element::Push(&der_sigs[1]),
            stack::Element::Push(&der_sigs[2]),
            stack::Element::Dissatisfied,
            stack::Element::Dissatisfied,
        ]);
        let elem = no_checks_ms(&format!(
            "thresh(3,c:pk_k({}),sc:pk_k({}),sc:pk_k({}),sc:pk_k({}),sc:pk_k({}))",
            pks[4], pks[3], pks[2], pks[1], pks[0],
        ));
        let constraints = from_stack(Box::new(vfyfn), stack, &elem);

        let thresh_satisfied: Result<Vec<SatisfiedConstraint<NoExt>>, Error> =
            constraints.collect();
        assert_eq!(
            thresh_satisfied.unwrap(),
            vec![
                SatisfiedConstraint::PublicKey {
                    key_sig: KeySigPair::Ecdsa(pks[2], ecdsa_sigs[2])
                },
                SatisfiedConstraint::PublicKey {
                    key_sig: KeySigPair::Ecdsa(pks[1], ecdsa_sigs[1])
                },
                SatisfiedConstraint::PublicKey {
                    key_sig: KeySigPair::Ecdsa(pks[0], ecdsa_sigs[0])
                }
            ]
        );

        // Check multi
        let stack = Stack::from(vec![
            stack::Element::Dissatisfied,
            stack::Element::Push(&der_sigs[2]),
            stack::Element::Push(&der_sigs[1]),
            stack::Element::Push(&der_sigs[0]),
        ]);
        let elem = no_checks_ms(&format!(
            "multi(3,{},{},{},{},{})",
            pks[4], pks[3], pks[2], pks[1], pks[0],
        ));
        let constraints = from_stack(Box::new(vfyfn), stack, &elem);

        let multi_satisfied: Result<Vec<SatisfiedConstraint<NoExt>>, Error> = constraints.collect();
        assert_eq!(
            multi_satisfied.unwrap(),
            vec![
                SatisfiedConstraint::PublicKey {
                    key_sig: KeySigPair::Ecdsa(pks[0], ecdsa_sigs[0])
                },
                SatisfiedConstraint::PublicKey {
                    key_sig: KeySigPair::Ecdsa(pks[1], ecdsa_sigs[1])
                },
                SatisfiedConstraint::PublicKey {
                    key_sig: KeySigPair::Ecdsa(pks[2], ecdsa_sigs[2])
                },
            ]
        );

        // Error multi: Invalid order of sigs
        let stack = Stack::from(vec![
            stack::Element::Dissatisfied,
            stack::Element::Push(&der_sigs[0]),
            stack::Element::Push(&der_sigs[2]),
            stack::Element::Push(&der_sigs[1]),
        ]);
        let elem = no_checks_ms(&format!(
            "multi(3,{},{},{},{},{})",
            pks[4], pks[3], pks[2], pks[1], pks[0],
        ));
        let constraints = from_stack(Box::new(vfyfn), stack, &elem);

        let multi_error: Result<Vec<SatisfiedConstraint<NoExt>>, Error> = constraints.collect();
        assert!(multi_error.is_err());

        // multi_a tests
        let stack = Stack::from(vec![
            stack::Element::Dissatisfied,
            stack::Element::Dissatisfied,
            stack::Element::Push(&ser_schnorr_sigs[2]),
            stack::Element::Push(&ser_schnorr_sigs[1]),
            stack::Element::Push(&ser_schnorr_sigs[0]),
        ]);

        let elem = x_only_no_checks_ms(&format!(
            "multi_a(3,{},{},{},{},{})",
            xpks[0], xpks[1], xpks[2], xpks[3], xpks[4],
        ));
        let constraints = from_stack(Box::new(vfyfn), stack, &elem);

        let multi_a_satisfied: Result<Vec<SatisfiedConstraint<NoExt>>, Error> =
            constraints.collect();
        assert_eq!(
            multi_a_satisfied.unwrap(),
            vec![
                SatisfiedConstraint::PublicKey {
                    key_sig: KeySigPair::Schnorr(xpks[0], schnorr_sigs[0])
                },
                SatisfiedConstraint::PublicKey {
                    key_sig: KeySigPair::Schnorr(xpks[1], schnorr_sigs[1])
                },
                SatisfiedConstraint::PublicKey {
                    key_sig: KeySigPair::Schnorr(xpks[2], schnorr_sigs[2])
                },
            ]
        );

        // multi_a tests: wrong order of sigs
        let stack = Stack::from(vec![
            stack::Element::Dissatisfied,
            stack::Element::Push(&ser_schnorr_sigs[2]),
            stack::Element::Push(&ser_schnorr_sigs[1]),
            stack::Element::Push(&ser_schnorr_sigs[0]),
            stack::Element::Dissatisfied,
        ]);

        let elem = x_only_no_checks_ms(&format!(
            "multi_a(3,{},{},{},{},{})",
            xpks[0], xpks[1], xpks[2], xpks[3], xpks[4],
        ));
        let constraints = from_stack(Box::new(vfyfn), stack.clone(), &elem);

        let multi_a_error: Result<Vec<SatisfiedConstraint<NoExt>>, Error> = constraints.collect();
        assert!(multi_a_error.is_err());

        // multi_a wrong thresh: k = 2, but three sigs
        let elem = x_only_no_checks_ms(&format!(
            "multi_a(2,{},{},{},{},{})",
            xpks[0], xpks[1], xpks[2], xpks[3], xpks[4],
        ));
        let constraints = from_stack(Box::new(vfyfn), stack.clone(), &elem);

        let multi_a_error: Result<Vec<SatisfiedConstraint<NoExt>>, Error> = constraints.collect();
        assert!(multi_a_error.is_err());

        // multi_a correct thresh, but small stack
        let elem = x_only_no_checks_ms(&format!(
            "multi_a(3,{},{},{},{},{},{})",
            xpks[0], xpks[1], xpks[2], xpks[3], xpks[4], xpks[5]
        ));
        let constraints = from_stack(Box::new(vfyfn), stack, &elem);

        let multi_a_error: Result<Vec<SatisfiedConstraint<NoExt>>, Error> = constraints.collect();
        assert!(multi_a_error.is_err());
    }

    // By design there is no support for parse a miniscript with BitcoinKey
    // because it does not implement FromStr
    fn no_checks_ms(ms: &str) -> Miniscript<BitcoinKey, NoChecks> {
        // Parsing should allow raw hashes in the interpreter
        let elem: Miniscript<bitcoin::PublicKey, NoChecks> =
            Miniscript::from_str_ext(ms, &ExtParams::allow_all()).unwrap();
        elem.to_no_checks_ms()
    }

    fn x_only_no_checks_ms(ms: &str) -> Miniscript<BitcoinKey, NoChecks> {
        let elem: Miniscript<bitcoin::XOnlyPublicKey, NoChecks> =
            Miniscript::from_str_ext(ms, &ExtParams::allow_all()).unwrap();
        elem.to_no_checks_ms()
    }
}<|MERGE_RESOLUTION|>--- conflicted
+++ resolved
@@ -1299,17 +1299,13 @@
         ) -> Iter<'elem, 'txin, NoExt> {
             Iter {
                 verify_sig: verify_fn,
-<<<<<<< HEAD
-=======
                 stack,
->>>>>>> b0cd8c14
                 public_key: None,
                 state: vec![NodeEvaluationState {
                     node: ms,
                     n_evaluated: 0,
                     n_satisfied: 0,
                 }],
-                stack: stack,
                 age: Sequence::from_height(1002),
                 lock_time: LockTime::from_height(1002).unwrap(),
                 cov: None,
