--- conflicted
+++ resolved
@@ -14,20 +14,9 @@
     self, confidential, pset as psbt, secp256k1_zkp as secp256k1, sighash, OutPoint, SchnorrSig,
     Script, Sequence, TxIn, TxOut, Txid,
 };
-<<<<<<< HEAD
 use elementsd::ElementsD;
-use miniscript::miniscript::iter;
 use miniscript::psbt::{PsbtExt, PsbtInputExt};
-use miniscript::{
-    elementssig_to_rawsig, Descriptor, Miniscript, MiniscriptKey, ScriptContext, ToPublicKey,
-};
-=======
-use bitcoind::bitcoincore_rpc::{json, Client, RpcApi};
-use miniscript::psbt::{PsbtExt, PsbtInputExt};
-use miniscript::{Descriptor, Miniscript, ScriptContext, ToPublicKey};
-mod setup;
-
->>>>>>> d5615acd
+use miniscript::{elementssig_to_rawsig, Descriptor, Miniscript, ScriptContext, ToPublicKey};
 use rand::RngCore;
 mod setup;
 use ::secp256k1::Scalar;
@@ -187,25 +176,10 @@
             let x_only_keypairs_reqd: Vec<(secp256k1::KeyPair, TapLeafHash)> = tr
                 .iter_scripts()
                 .flat_map(|(_depth, ms)| {
-<<<<<<< HEAD
                     let leaf_hash = TapLeafHash::from_script(&ms.encode(), LeafVersion::default());
-                    ms.iter_pk_pkh().filter_map(move |pk_pkh| match pk_pkh {
-                        iter::PkPkh::PlainPubkey(pk) => {
-                            let i = x_only_pks.iter().position(|&x| x.to_public_key() == pk);
-                            i.map(|idx| (xonly_keypairs[idx].clone(), leaf_hash))
-                        }
-                        iter::PkPkh::HashedPubkey(hash) => {
-                            let i = x_only_pks
-                                .iter()
-                                .position(|&x| x.to_public_key().to_pubkeyhash() == hash);
-                            i.map(|idx| (xonly_keypairs[idx].clone(), leaf_hash))
-                        }
-=======
-                    let leaf_hash = TapLeafHash::from_script(&ms.encode(), LeafVersion::TapScript);
                     ms.iter_pk().filter_map(move |pk| {
                         let i = x_only_pks.iter().position(|&x| x.to_public_key() == pk);
                         i.map(|idx| (xonly_keypairs[idx].clone(), leaf_hash))
->>>>>>> d5615acd
                     })
                 })
                 .collect();
