extern crate elements_miniscript as miniscript;
extern crate regex;
use miniscript::policy;
use regex::Regex;
use std::str::FromStr;

<<<<<<< HEAD
type DummyPolicy = policy::Concrete<String>;
=======
type Policy = policy::Concrete<String>;
>>>>>>> 775941af

fn do_test(data: &[u8]) {
    let data_str = String::from_utf8_lossy(data);
    if let Ok(pol) = Policy::from_str(&data_str) {
        let output = pol.to_string();
        //remove all instances of 1@
        let re = Regex::new("(\\D)1@").unwrap();
        let output = re.replace_all(&output, "$1");
        let data_str = re.replace_all(&data_str, "$1");
        assert_eq!(data_str.to_lowercase(), output.to_lowercase());
    }
}

#[cfg(feature = "afl")]
extern crate afl;
#[cfg(feature = "afl")]
fn main() {
    afl::read_stdio_bytes(|data| {
        do_test(&data);
    });
}

#[cfg(feature = "honggfuzz")]
#[macro_use]
extern crate honggfuzz;
#[cfg(feature = "honggfuzz")]
fn main() {
    loop {
        fuzz!(|data| {
            do_test(data);
        });
    }
}

#[cfg(test)]
mod tests {
    fn extend_vec_from_hex(hex: &str, out: &mut Vec<u8>) {
        let mut b = 0;
        for (idx, c) in hex.as_bytes().iter().enumerate() {
            b <<= 4;
            match *c {
                b'A'...b'F' => b |= c - b'A' + 10,
                b'a'...b'f' => b |= c - b'a' + 10,
                b'0'...b'9' => b |= c - b'0',
                _ => panic!("Bad hex"),
            }
            if (idx & 1) == 1 {
                out.push(b);
                b = 0;
            }
        }
    }

    #[test]
    fn duplicate_crash() {
        let mut a = Vec::new();
        extend_vec_from_hex("048531e80700ae6400670000af5168", &mut a);
        super::do_test(&a);
    }
}<|MERGE_RESOLUTION|>--- conflicted
+++ resolved
@@ -4,11 +4,7 @@
 use regex::Regex;
 use std::str::FromStr;
 
-<<<<<<< HEAD
-type DummyPolicy = policy::Concrete<String>;
-=======
 type Policy = policy::Concrete<String>;
->>>>>>> 775941af
 
 fn do_test(data: &[u8]) {
     let data_str = String::from_utf8_lossy(data);
